--- conflicted
+++ resolved
@@ -51,12 +51,8 @@
   "pytest==8.2.0",
   "pytest-aiohttp==1.0.5",
   "pytest-cov==5.0.0",
-<<<<<<< HEAD
-  "ruff==0.3.7",
   "tomli==2.0.1",
-=======
   "ruff==0.4.3",
->>>>>>> 20042dd3
 ]
 
 [project.scripts]
