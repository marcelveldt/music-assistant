"""Youtube Music support for MusicAssistant."""
from __future__ import annotations

import asyncio
import re
from operator import itemgetter
from time import time
from typing import TYPE_CHECKING, AsyncGenerator  # noqa: UP035
from urllib.parse import unquote

import pytube

from music_assistant.common.helpers.uri import create_uri
from music_assistant.common.helpers.util import create_sort_name
from music_assistant.common.models.config_entries import ConfigEntry, ConfigValueType
from music_assistant.common.models.enums import ConfigEntryType, ProviderFeature
from music_assistant.common.models.errors import (
    InvalidDataError,
    LoginFailed,
    MediaNotFoundError,
    UnplayableMediaError,
)
from music_assistant.common.models.media_items import (
    Album,
    AlbumType,
    Artist,
    ContentType,
    ImageType,
    ItemMapping,
    MediaItemImage,
    MediaType,
    Playlist,
    ProviderMapping,
    SearchResults,
    StreamDetails,
    Track,
)
from music_assistant.server.helpers.auth import AuthenticationHelper
from music_assistant.server.models.music_provider import MusicProvider

from .helpers import (
    add_remove_playlist_tracks,
    get_album,
    get_artist,
    get_library_albums,
    get_library_artists,
    get_library_playlists,
    get_library_tracks,
    get_playlist,
    get_song_radio_tracks,
    get_track,
    library_add_remove_album,
    library_add_remove_artist,
    library_add_remove_playlist,
    login_oauth,
    refresh_oauth_token,
    search,
)

if TYPE_CHECKING:
    from music_assistant.common.models.config_entries import ProviderConfig
    from music_assistant.common.models.provider import ProviderManifest
    from music_assistant.server import MusicAssistant
    from music_assistant.server.models import ProviderInstanceType


CONF_COOKIE = "cookie"
CONF_ACTION_AUTH = "auth"
CONF_AUTH_TOKEN = "auth_token"
CONF_REFRESH_TOKEN = "refresh_token"
CONF_TOKEN_TYPE = "token_type"
CONF_EXPIRY_TIME = "expiry_time"

YT_DOMAIN = "https://www.youtube.com"
YTM_DOMAIN = "https://music.youtube.com"
YTM_BASE_URL = f"{YTM_DOMAIN}/youtubei/v1/"
# Youtube Music has the very unique id of "LM" for the likes playlist
# when this playlist ID is detected, we make the id unique to the user
# by adding the user's instance id to it
YT_YOUR_LIKES_PLAYLIST_ID = "LM"
VARIOUS_ARTISTS_YTM_ID = "UCUTXlgdcKU5vfzFqHOWIvkA"

SUPPORTED_FEATURES = (
    ProviderFeature.LIBRARY_ARTISTS,
    ProviderFeature.LIBRARY_ALBUMS,
    ProviderFeature.LIBRARY_TRACKS,
    ProviderFeature.LIBRARY_PLAYLISTS,
    ProviderFeature.BROWSE,
    ProviderFeature.SEARCH,
    ProviderFeature.ARTIST_ALBUMS,
    ProviderFeature.ARTIST_TOPTRACKS,
    ProviderFeature.SIMILAR_TRACKS,
)

# TODO: fix disabled tests
# ruff: noqa: PLW2901, RET504


async def setup(
    mass: MusicAssistant, manifest: ProviderManifest, config: ProviderConfig
) -> ProviderInstanceType:
    """Initialize provider(instance) with given configuration."""
    prov = YoutubeMusicProvider(mass, manifest, config)
    await prov.handle_setup()
    return prov


async def get_config_entries(
    mass: MusicAssistant,
    instance_id: str | None = None,  # noqa: ARG001
    action: str | None = None,
    values: dict[str, ConfigValueType] | None = None,
) -> tuple[ConfigEntry, ...]:
    """
    Return Config entries to setup this provider.

    instance_id: id of an existing provider instance (None if new instance setup).
    action: [optional] action key called from config entries UI.
    values: the (intermediate) raw values for config entries sent with the action.
    """
    if action == CONF_ACTION_AUTH:
        async with AuthenticationHelper(mass, values["session_id"]) as auth_helper:
            token = await login_oauth(auth_helper)
            values[CONF_AUTH_TOKEN] = token["access_token"]
            values[CONF_REFRESH_TOKEN] = token["refresh_token"]
            values[CONF_EXPIRY_TIME] = token["expires_in"]
            values[CONF_TOKEN_TYPE] = token["token_type"]
    # return the collected config entries
    return (
        ConfigEntry(
            key=CONF_AUTH_TOKEN,
            type=ConfigEntryType.SECURE_STRING,
            label="Authentication token for Youtube Music",
            description="You need to link Music Assistant to your Youtube Music account. "
            "Please ignore the code on the page the next page and click 'Next'.",
            action=CONF_ACTION_AUTH,
            action_label="Authenticate on Youtube Music",
            value=values.get(CONF_AUTH_TOKEN) if values else None,
        ),
        ConfigEntry(
            key=CONF_REFRESH_TOKEN,
            type=ConfigEntryType.SECURE_STRING,
            label=CONF_REFRESH_TOKEN,
            hidden=True,
            value=values.get(CONF_REFRESH_TOKEN) if values else None,
        ),
        ConfigEntry(
            key=CONF_EXPIRY_TIME,
            type=ConfigEntryType.INTEGER,
            label="Expiry time of auth token for Youtube Music",
            hidden=True,
            value=values.get(CONF_EXPIRY_TIME) if values else None,
        ),
        ConfigEntry(
            key=CONF_TOKEN_TYPE,
            type=ConfigEntryType.STRING,
            label="The token type required to create headers",
            hidden=True,
            value=values.get(CONF_TOKEN_TYPE) if values else None,
        ),
    )


class YoutubeMusicProvider(MusicProvider):
    """Provider for Youtube Music."""

    _headers = None
    _context = None
    _cookies = None
    _signature_timestamp = 0
    _cipher = None
    _testest = True

    async def handle_setup(self) -> None:
        """Set up the YTMusic provider."""
        if not self.config.get_value(CONF_AUTH_TOKEN):
            raise LoginFailed("Invalid login credentials")
        await self._initialize_headers()
        await self._initialize_context()
        self._cookies = {"CONSENT": "YES+1"}
        self._signature_timestamp = await self._get_signature_timestamp()

    @property
    def supported_features(self) -> tuple[ProviderFeature, ...]:
        """Return the features supported by this Provider."""
        return SUPPORTED_FEATURES

    async def search(
        self, search_query: str, media_types=list[MediaType] | None, limit: int = 5
    ) -> SearchResults:
        """Perform search on musicprovider.

        :param search_query: Search query.
        :param media_types: A list of media_types to include. All types if None.
        :param limit: Number of items to return in the search (per type).
        """
        ytm_filter = None
        if len(media_types) == 1:
            # YTM does not support multiple searchtypes, falls back to all if no type given
            if media_types[0] == MediaType.ARTIST:
                ytm_filter = "artists"
            if media_types[0] == MediaType.ALBUM:
                ytm_filter = "albums"
            if media_types[0] == MediaType.TRACK:
                ytm_filter = "songs"
            if media_types[0] == MediaType.PLAYLIST:
                ytm_filter = "playlists"
        results = await search(query=search_query, ytm_filter=ytm_filter, limit=limit)
        parsed_results = SearchResults()
        for result in results:
            try:
                if result["resultType"] == "artist":
                    parsed_results.artists.append(await self._parse_artist(result))
                elif result["resultType"] == "album":
                    parsed_results.albums.append(await self._parse_album(result))
                elif result["resultType"] == "playlist":
                    parsed_results.playlists.append(await self._parse_playlist(result))
                elif result["resultType"] == "song" and (track := await self._parse_track(result)):
                    parsed_results.tracks.append(track)
            except InvalidDataError:
                pass  # ignore invalid item
        return parsed_results

    async def get_library_artists(self) -> AsyncGenerator[Artist, None]:
        """Retrieve all library artists from Youtube Music."""
        await self._check_oauth_token()
        artists_obj = await get_library_artists(
            headers=self._headers,
        )
        for artist in artists_obj:
            yield await self._parse_artist(artist)

    async def get_library_albums(self) -> AsyncGenerator[Album, None]:
        """Retrieve all library albums from Youtube Music."""
        await self._check_oauth_token()
        albums_obj = await get_library_albums(
            headers=self._headers,
        )
        for album in albums_obj:
            yield await self._parse_album(album, album["browseId"])

    async def get_library_playlists(self) -> AsyncGenerator[Playlist, None]:
        """Retrieve all library playlists from the provider."""
        await self._check_oauth_token()
        playlists_obj = await get_library_playlists(
            headers=self._headers,
        )
        for playlist in playlists_obj:
            yield await self._parse_playlist(playlist)

    async def get_library_tracks(self) -> AsyncGenerator[Track, None]:
        """Retrieve library tracks from Youtube Music."""
        await self._check_oauth_token()
        tracks_obj = await get_library_tracks(
            headers=self._headers,
        )
        for track in tracks_obj:
            # Library tracks sometimes do not have a valid artist id
            # In that case, call the API for track details based on track id
            try:
                yield await self._parse_track(track)
            except InvalidDataError:
                track = await self.get_track(track["videoId"])
                yield track

    async def get_album(self, prov_album_id) -> Album:
        """Get full album details by id."""
        if album_obj := await get_album(prov_album_id=prov_album_id):
            return await self._parse_album(album_obj=album_obj, album_id=prov_album_id)
        raise MediaNotFoundError(f"Item {prov_album_id} not found")

    async def get_album_tracks(self, prov_album_id: str) -> list[Track]:
        """Get album tracks for given album id."""
        album_obj = await get_album(prov_album_id=prov_album_id)
        if not album_obj.get("tracks"):
            return []
        tracks = []
        for idx, track_obj in enumerate(album_obj["tracks"], 1):
            try:
                track = await self._parse_track(track_obj=track_obj)
            except InvalidDataError:
                continue
            track.disc_number = 0
            track.track_number = idx
            tracks.append(track)
        return tracks

    async def get_artist(self, prov_artist_id) -> Artist:
        """Get full artist details by id."""
        if artist_obj := await get_artist(prov_artist_id=prov_artist_id, headers=self._headers):
            return await self._parse_artist(artist_obj=artist_obj)
        raise MediaNotFoundError(f"Item {prov_artist_id} not found")

    async def get_track(self, prov_track_id) -> Track:
        """Get full track details by id."""
        if track_obj := await get_track(prov_track_id=prov_track_id):
            return await self._parse_track(track_obj)
        raise MediaNotFoundError(f"Item {prov_track_id} not found")

    async def get_playlist(self, prov_playlist_id) -> Playlist:
        """Get full playlist details by id."""
        await self._check_oauth_token()
        playlist_id = (
            YT_YOUR_LIKES_PLAYLIST_ID
            if prov_playlist_id == f"{YT_YOUR_LIKES_PLAYLIST_ID}-{self.instance_id}"
            else prov_playlist_id
        )
        if playlist_obj := await get_playlist(prov_playlist_id=playlist_id, headers=self._headers):
            return await self._parse_playlist(playlist_obj)
        raise MediaNotFoundError(f"Item {playlist_id} not found")

    async def get_playlist_tracks(self, prov_playlist_id) -> AsyncGenerator[Track, None]:
        """Get all playlist tracks for given playlist id."""
        await self._check_oauth_token()
        playlist_id = (
            YT_YOUR_LIKES_PLAYLIST_ID
            if prov_playlist_id == f"{YT_YOUR_LIKES_PLAYLIST_ID}-{self.instance_id}"
            else prov_playlist_id
        )
        playlist_obj = await get_playlist(prov_playlist_id=playlist_id, headers=self._headers)
        if "tracks" not in playlist_obj:
            return
        for index, track in enumerate(playlist_obj["tracks"]):
            if track["isAvailable"]:
                # Playlist tracks sometimes do not have a valid artist id
                # In that case, call the API for track details based on track id
                try:
                    track = await self._parse_track(track)
                    if track:
                        track.position = index + 1
                        yield track
                except InvalidDataError:
                    track = await self.get_track(track["videoId"])
                    if track:
                        track.position = index + 1
                        yield track

    async def get_artist_albums(self, prov_artist_id) -> list[Album]:
        """Get a list of albums for the given artist."""
        artist_obj = await get_artist(prov_artist_id=prov_artist_id, headers=self._headers)
        if "albums" in artist_obj and "results" in artist_obj["albums"]:
            albums = []
            for album_obj in artist_obj["albums"]["results"]:
                if "artists" not in album_obj:
                    album_obj["artists"] = [
                        {"id": artist_obj["channelId"], "name": artist_obj["name"]}
                    ]
                albums.append(await self._parse_album(album_obj, album_obj["browseId"]))
            return albums
        return []

    async def get_artist_toptracks(self, prov_artist_id) -> list[Track]:
        """Get a list of 25 most popular tracks for the given artist."""
        artist_obj = await get_artist(prov_artist_id=prov_artist_id, headers=self._headers)
        if artist_obj.get("songs") and artist_obj["songs"].get("browseId"):
            prov_playlist_id = artist_obj["songs"]["browseId"]
            playlist_tracks = [
                x async for x in self.get_playlist_tracks(prov_playlist_id=prov_playlist_id)
            ]
            return playlist_tracks[:25]
        return []

    async def library_add(self, prov_item_id, media_type: MediaType) -> None:
        """Add an item to the library."""
        await self._check_oauth_token()
        result = False
        if media_type == MediaType.ARTIST:
            result = await library_add_remove_artist(
                headers=self._headers, prov_artist_id=prov_item_id, add=True
            )
        elif media_type == MediaType.ALBUM:
            result = await library_add_remove_album(
                headers=self._headers, prov_item_id=prov_item_id, add=True
            )
        elif media_type == MediaType.PLAYLIST:
            result = await library_add_remove_playlist(
                headers=self._headers, prov_item_id=prov_item_id, add=True
            )
        elif media_type == MediaType.TRACK:
            raise NotImplementedError
        return result

    async def library_remove(self, prov_item_id, media_type: MediaType):
        """Remove an item from the library."""
        await self._check_oauth_token()
        result = False
        if media_type == MediaType.ARTIST:
            result = await library_add_remove_artist(
                headers=self._headers, prov_artist_id=prov_item_id, add=False
            )
        elif media_type == MediaType.ALBUM:
            result = await library_add_remove_album(
                headers=self._headers, prov_item_id=prov_item_id, add=False
            )
        elif media_type == MediaType.PLAYLIST:
            result = await library_add_remove_playlist(
                headers=self._headers, prov_item_id=prov_item_id, add=False
            )
        elif media_type == MediaType.TRACK:
            raise NotImplementedError
        return result

    async def add_playlist_tracks(self, prov_playlist_id: str, prov_track_ids: list[str]) -> None:
        """Add track(s) to playlist."""
        await self._check_oauth_token()
        playlist_id = (
            YT_YOUR_LIKES_PLAYLIST_ID
            if prov_playlist_id == f"{YT_YOUR_LIKES_PLAYLIST_ID}-{self.instance_id}"
            else prov_playlist_id
        )
        return await add_remove_playlist_tracks(
            headers=self._headers,
            prov_playlist_id=playlist_id,
            prov_track_ids=prov_track_ids,
            add=True,
        )

    async def remove_playlist_tracks(
        self, prov_playlist_id: str, positions_to_remove: tuple[int, ...]
    ) -> None:
        """Remove track(s) from playlist."""
        await self._check_oauth_token()
        playlist_id = (
            YT_YOUR_LIKES_PLAYLIST_ID
            if prov_playlist_id == f"{YT_YOUR_LIKES_PLAYLIST_ID}-{self.instance_id}"
            else prov_playlist_id
        )
        playlist_obj = await get_playlist(prov_playlist_id=playlist_id, headers=self._headers)
        if "tracks" not in playlist_obj:
            return None
        tracks_to_delete = []
        for index, track in enumerate(playlist_obj["tracks"]):
            if index in positions_to_remove:
                # YT needs both the videoId and the setVideoId in order to remove
                # the track. Thus, we need to obtain the playlist details and
                # grab the info from there.
                tracks_to_delete.append(
                    {"videoId": track["videoId"], "setVideoId": track["setVideoId"]}
                )

        return await add_remove_playlist_tracks(
            headers=self._headers,
            prov_playlist_id=prov_playlist_id,
            prov_track_ids=tracks_to_delete,
            add=False,
        )

    async def get_similar_tracks(self, prov_track_id, limit=25) -> list[Track]:
        """Retrieve a dynamic list of tracks based on the provided item."""
        await self._check_oauth_token()
        result = []
        result = await get_song_radio_tracks(
            headers=self._headers,
            prov_item_id=prov_track_id,
            limit=limit,
        )
        if "tracks" in result:
            tracks = []
            for track in result["tracks"]:
                # Playlist tracks sometimes do not have a valid artist id
                # In that case, call the API for track details based on track id
                try:
                    track = await self._parse_track(track)
                    if track:
                        tracks.append(track)
                except InvalidDataError:
                    track = await self.get_track(track["videoId"])
                    if track:
                        tracks.append(track)
            return tracks
        return []

    async def get_stream_details(self, item_id: str, retry=True) -> StreamDetails:
        """Return the content details for the given track when it will be streamed."""
        data = {
            "playbackContext": {
                "contentPlaybackContext": {"signatureTimestamp": self._signature_timestamp}
            },
            "video_id": item_id,
        }
        track_obj = await self._post_data("player", data=data)
        stream_format = await self._parse_stream_format(track_obj)
        url = await self._parse_stream_url(stream_format=stream_format, item_id=item_id)
        if not await self._is_valid_deciphered_url(url=url):
            if not retry:
                raise UnplayableMediaError(f"Could not resolve a valid URL for item '{item_id}'.")
            self.logger.debug(
                "Invalid playback URL encountered. Retrying with new signature timestamp."
            )
            self._signature_timestamp = await self._get_signature_timestamp()
            return await self.get_stream_details(item_id=item_id, retry=False)
        stream_details = StreamDetails(
            provider=self.instance_id,
            item_id=item_id,
            content_type=ContentType.try_parse(stream_format["mimeType"]),
            direct=url,
        )
        if (
            track_obj["streamingData"].get("expiresInSeconds")
            and track_obj["streamingData"].get("expiresInSeconds").isdigit()
        ):
            stream_details.expires = time() + int(
                track_obj["streamingData"].get("expiresInSeconds")
            )
        if stream_format.get("audioChannels") and str(stream_format.get("audioChannels")).isdigit():
            stream_details.channels = int(stream_format.get("audioChannels"))
        if stream_format.get("audioSampleRate") and stream_format.get("audioSampleRate").isdigit():
            stream_details.sample_rate = int(stream_format.get("audioSampleRate"))
        if not stream_details:
            self.logger.debug(
                f"Returning NULL stream details for stream_format {stream_format}, "
                "track_obj {track_obj}. "
            )
        return stream_details

    async def _post_data(self, endpoint: str, data: dict[str, str], **kwargs):  # noqa: ARG002
        """Post data to the given endpoint."""
        await self._check_oauth_token()
        url = f"{YTM_BASE_URL}{endpoint}"
        data.update(self._context)
        async with self.mass.http_session.post(
            url,
            headers=self._headers,
            json=data,
            ssl=False,
            cookies=self._cookies,
        ) as response:
            return await response.json()

    async def _get_data(self, url: str, params: dict = None):
        """Get data from the given URL."""
        await self._check_oauth_token()
        async with self.mass.http_session.get(
            url, headers=self._headers, params=params, cookies=self._cookies
        ) as response:
            return await response.text()

    async def _check_oauth_token(self) -> None:
        """Verify the OAuth token is valid and refresh if needed."""
        if self.config.get_value(CONF_EXPIRY_TIME) < time():
            token = await refresh_oauth_token(
                self.mass.http_session, self.config.get_value(CONF_REFRESH_TOKEN)
            )
            self.config.update({CONF_AUTH_TOKEN: token["access_token"]})
            self.config.update({CONF_EXPIRY_TIME: time() + token["expires_in"]})
            self.config.update({CONF_TOKEN_TYPE: token["token_type"]})
            await self._initialize_headers()

    async def _initialize_headers(self) -> dict[str, str]:
        """Return headers to include in the requests."""
        auth = f"{self.config.get_value(CONF_TOKEN_TYPE)} {self.config.get_value(CONF_AUTH_TOKEN)}"
        headers = {
            "User-Agent": "Mozilla/5.0 (Windows NT 10.0; Win64; x64; rv:72.0) Gecko/20100101 Firefox/72.0",  # noqa: E501
            "Accept": "*/*",
            "Accept-Language": "en-US,en;q=0.5",
            "Content-Type": "application/json",
            "X-Goog-AuthUser": "0",
            "x-origin": "https://music.youtube.com",
            "X-Goog-Request-Time": str(int(time())),
            "Authorization": auth,
        }
        self._headers = headers

    async def _initialize_context(self) -> dict[str, str]:
        """Return a dict to use as a context in requests."""
        self._context = {
            "context": {
                "client": {"clientName": "WEB_REMIX", "clientVersion": "0.1"},
                "user": {},
            }
        }

    async def _parse_album(self, album_obj: dict, album_id: str = None) -> Album:
        """Parse a YT Album response to an Album model object."""
        album_id = album_id or album_obj.get("id") or album_obj.get("browseId")
        if "title" in album_obj:
            name = album_obj["title"]
        elif "name" in album_obj:
            name = album_obj["name"]
        album = Album(
            item_id=album_id,
            name=name,
            provider=self.domain,
        )
        if album_obj.get("year") and album_obj["year"].isdigit():
            album.year = album_obj["year"]
        if "thumbnails" in album_obj:
            album.metadata.images = await self._parse_thumbnails(album_obj["thumbnails"])
        if "description" in album_obj:
            album.metadata.description = unquote(album_obj["description"])
        if "isExplicit" in album_obj:
            album.metadata.explicit = album_obj["isExplicit"]
        if "artists" in album_obj:
            album.artists = [
                self._get_artist_item_mapping(artist)
                for artist in album_obj["artists"]
                if artist.get("id")
                or artist.get("channelId")
                or artist.get("name") == "Various Artists"
            ]
        if "type" in album_obj:
            if album_obj["type"] == "Single":
                album_type = AlbumType.SINGLE
            elif album_obj["type"] == "EP":
                album_type = AlbumType.EP
            elif album_obj["type"] == "Album":
                album_type = AlbumType.ALBUM
            else:
                album_type = AlbumType.UNKNOWN
            album.album_type = album_type
        album.add_provider_mapping(
            ProviderMapping(
                item_id=str(album_id),
                provider_domain=self.domain,
                provider_instance=self.instance_id,
            )
        )
        return album

    async def _parse_artist(self, artist_obj: dict) -> Artist:
        """Parse a YT Artist response to Artist model object."""
        artist_id = None
        if "channelId" in artist_obj:
            artist_id = artist_obj["channelId"]
        elif "id" in artist_obj and artist_obj["id"]:
            artist_id = artist_obj["id"]
        elif artist_obj["name"] == "Various Artists":
            artist_id = VARIOUS_ARTISTS_YTM_ID
        if not artist_id:
            raise InvalidDataError("Artist does not have a valid ID")
        artist = Artist(item_id=artist_id, name=artist_obj["name"], provider=self.domain)
        if "description" in artist_obj:
            artist.metadata.description = artist_obj["description"]
        if "thumbnails" in artist_obj and artist_obj["thumbnails"]:
            artist.metadata.images = await self._parse_thumbnails(artist_obj["thumbnails"])
        artist.add_provider_mapping(
            ProviderMapping(
                item_id=str(artist_id),
                provider_domain=self.domain,
                provider_instance=self.instance_id,
                url=f"https://music.youtube.com/channel/{artist_id}",
            )
        )
        return artist

    async def _parse_playlist(self, playlist_obj: dict) -> Playlist:
        """Parse a YT Playlist response to a Playlist object."""
        playlist_id = (
            f"{YT_YOUR_LIKES_PLAYLIST_ID}-{self.instance_id}"
            if playlist_obj["id"] == YT_YOUR_LIKES_PLAYLIST_ID
            else playlist_obj["id"]
        )
        playlist = Playlist(item_id=playlist_id, provider=self.domain, name=playlist_obj["title"])
        if "description" in playlist_obj:
            playlist.metadata.description = playlist_obj["description"]
        if "thumbnails" in playlist_obj and playlist_obj["thumbnails"]:
            playlist.metadata.images = await self._parse_thumbnails(playlist_obj["thumbnails"])
        is_editable = False
        if playlist_obj.get("privacy") and playlist_obj.get("privacy") == "PRIVATE":
            is_editable = True
        playlist.is_editable = is_editable
        playlist.add_provider_mapping(
            ProviderMapping(
                item_id=playlist_id,
                provider_domain=self.domain,
                provider_instance=self.instance_id,
            )
        )
        if authors := playlist_obj.get("author"):
            if isinstance(authors, str):
                playlist.owner = authors
            elif isinstance(authors, list):
                playlist.owner = authors[0]["name"]
            else:
                playlist.owner = authors["name"]
        else:
            playlist.owner = self.instance_id
        playlist.metadata.checksum = playlist_obj.get("checksum")
        return playlist

    async def _parse_track(self, track_obj: dict) -> Track:
        """Parse a YT Track response to a Track model object."""
        if not track_obj.get("videoId"):
            raise InvalidDataError("Track is missing videoId")
        track = Track(item_id=track_obj["videoId"], provider=self.domain, name=track_obj["title"])
        if "artists" in track_obj:
            track.artists = [
                self._get_artist_item_mapping(artist)
                for artist in track_obj["artists"]
                if artist.get("id")
                or artist.get("channelId")
                or artist.get("name") == "Various Artists"
            ]
        # guard that track has valid artists
        if not track.artists:
            raise InvalidDataError("Track is missing artists")
        if "thumbnails" in track_obj and track_obj["thumbnails"]:
            track.metadata.images = await self._parse_thumbnails(track_obj["thumbnails"])
        if (
            track_obj.get("album")
            and isinstance(track_obj.get("album"), dict)
            and track_obj["album"].get("id")
        ):
            album = track_obj["album"]
            track.album = self._get_item_mapping(MediaType.ALBUM, album["id"], album["name"])
        if "isExplicit" in track_obj:
            track.metadata.explicit = track_obj["isExplicit"]
        if "duration" in track_obj and str(track_obj["duration"]).isdigit():
            track.duration = int(track_obj["duration"])
        elif "duration_seconds" in track_obj and str(track_obj["duration_seconds"]).isdigit():
            track.duration = int(track_obj["duration_seconds"])
        available = True
        if "isAvailable" in track_obj:
            available = track_obj["isAvailable"]
        track.add_provider_mapping(
            ProviderMapping(
                item_id=str(track_obj["videoId"]),
                provider_domain=self.domain,
                provider_instance=self.instance_id,
                available=available,
                content_type=ContentType.M4A,
            )
        )
        return track

    async def _get_signature_timestamp(self):
        """Get a signature timestamp required to generate valid stream URLs."""
        response = await self._get_data(url=YTM_DOMAIN)
        match = re.search(r'jsUrl"\s*:\s*"([^"]+)"', response)
        if match is None:
            # retry with youtube domain
            response = await self._get_data(url=YT_DOMAIN)
            match = re.search(r'jsUrl"\s*:\s*"([^"]+)"', response)
        if match is None:
            raise Exception("Could not identify the URL for base.js player.")
        url = YTM_DOMAIN + match.group(1)
        response = await self._get_data(url=url)
        match = re.search(r"signatureTimestamp[:=](\d+)", response)
        if match is None:
            raise Exception("Unable to identify the signatureTimestamp.")
        return int(match.group(1))

    async def _parse_stream_url(self, stream_format: dict, item_id: str) -> str:
        """Figure out the stream URL to use based on the YT track object."""
        url = None
        if stream_format.get("signatureCipher"):
            # Secured URL
            cipher_parts = {}
            for part in stream_format["signatureCipher"].split("&"):
                key, val = part.split("=", maxsplit=1)
                cipher_parts[key] = unquote(val)
            signature = await self._decipher_signature(
                ciphered_signature=cipher_parts["s"], item_id=item_id
            )
            url = cipher_parts["url"] + "&sig=" + signature
<<<<<<< HEAD
=======
            if not await self._is_valid_deciphered_url(url=url):
                raise UnplayableMediaError(f"Obtained invalid URL for item '{item_id}'.")
>>>>>>> ec00d476
            # Disable caching for now.
            # Verify if URL is playable. If not, obtain a new cipher and try again.
            # if not await self._is_valid_deciphered_url(url=url):
            #     if retry > 50:
            #         raise UnplayableMediaError(
            #             f"Cannot obtain a valid URL for item '{item_id}' after renewing
            #               cipher {retry} times."
            #         )
            #     self.logger.debug("Cipher expired. Obtaining new Cipher.")
            #     self._cipher = None
            #     return await self._parse_stream_url(
            #         stream_format=stream_format, item_id=item_id, retry=retry + 1
            #     )
        elif stream_format.get("url"):
            # Non secured URL
            url = stream_format.get("url")
        else:
            # TODO: Remove, this is for debugging purposes
            self.logger.warning(
                f"Something went wrong. No URL found for stream format {stream_format}"
            )
        return url

    async def _decipher_signature(self, ciphered_signature: str, item_id: str):
        """Decipher the signature, required to build the Stream URL."""

        def _decipher():
            embed_url = f"https://www.youtube.com/embed/{item_id}"
            embed_html = pytube.request.get(embed_url)
            js_url = pytube.extract.js_url(embed_html)
            ytm_js = pytube.request.get(js_url)
            cipher = pytube.cipher.Cipher(js=ytm_js)
            return cipher

        cipher = await asyncio.to_thread(_decipher)
        return cipher.get_signature(ciphered_signature)

        # if not self._cipher:
        #     self.logger.debug("Grabbing a new cipher.")
        #     self._cipher = await asyncio.to_thread(_decipher)
        #     self.logger.debug(f"Cipher is {self._cipher}")
        # return self._cipher.get_signature(ciphered_signature)

    async def _is_valid_deciphered_url(self, url: str) -> bool:
        """Verify whether the URL has been deciphered using a valid cipher."""
        async with self.mass.http_session.head(url) as response:
<<<<<<< HEAD
            # TODO: Remove after 403 issue has been verified as fixed
            if response.status != 200:
                self.logger.debug(
                    f"Deciphered URL HTTP status: {response.status} - {response.reason}"
                )
=======
            # TODO: Remove, this is for debugging purposes
            if response.status != 200:
                self.logger.warn(f"Deciphered URL HTTP status: {response.status}")
>>>>>>> ec00d476
            return response.status != 403

    def _get_item_mapping(self, media_type: MediaType, key: str, name: str) -> ItemMapping:
        return ItemMapping(
            media_type,
            key,
            self.instance_id,
            name,
            create_uri(media_type, self.instance_id, key),
            create_sort_name(self.name),
        )

    def _get_artist_item_mapping(self, artist_obj: dict) -> ItemMapping:
        artist_id = artist_obj.get("id") or artist_obj.get("channelId")
        if not artist_id and artist_obj["name"] == "Various Artists":
            artist_id = VARIOUS_ARTISTS_YTM_ID
        return self._get_item_mapping(MediaType.ARTIST, artist_id, artist_obj.get("name"))

    @classmethod
    async def _parse_thumbnails(cls, thumbnails_obj: dict) -> list[MediaItemImage]:
        """Parse and sort a list of thumbnails and return the highest quality."""
        thumbs = sorted(thumbnails_obj, key=itemgetter("width"), reverse=True)
        return [MediaItemImage(ImageType.THUMB, thumb["url"]) for thumb in thumbs]

    @classmethod
    async def _parse_stream_format(cls, track_obj: dict) -> dict:
        """Grab the highest available audio stream from available streams."""
        stream_format = {}
        quality_mapper = {
            "AUDIO_QUALITY_LOW": 1,
            "AUDIO_QUALITY_MEDIUM": 2,
            "AUDIO_QUALITY_HIGH": 3,
        }
        for adaptive_format in track_obj["streamingData"]["adaptiveFormats"]:
            if adaptive_format["mimeType"].startswith("audio") and (
                not stream_format
                or quality_mapper.get(adaptive_format["audioQuality"], 0)
                > quality_mapper.get(stream_format["audioQuality"], 0)
            ):
                stream_format = adaptive_format
        if stream_format is None:
            raise MediaNotFoundError("No stream found for this track")
        return stream_format<|MERGE_RESOLUTION|>--- conflicted
+++ resolved
@@ -753,30 +753,11 @@
                 ciphered_signature=cipher_parts["s"], item_id=item_id
             )
             url = cipher_parts["url"] + "&sig=" + signature
-<<<<<<< HEAD
-=======
-            if not await self._is_valid_deciphered_url(url=url):
-                raise UnplayableMediaError(f"Obtained invalid URL for item '{item_id}'.")
->>>>>>> ec00d476
-            # Disable caching for now.
-            # Verify if URL is playable. If not, obtain a new cipher and try again.
-            # if not await self._is_valid_deciphered_url(url=url):
-            #     if retry > 50:
-            #         raise UnplayableMediaError(
-            #             f"Cannot obtain a valid URL for item '{item_id}' after renewing
-            #               cipher {retry} times."
-            #         )
-            #     self.logger.debug("Cipher expired. Obtaining new Cipher.")
-            #     self._cipher = None
-            #     return await self._parse_stream_url(
-            #         stream_format=stream_format, item_id=item_id, retry=retry + 1
-            #     )
         elif stream_format.get("url"):
             # Non secured URL
             url = stream_format.get("url")
         else:
-            # TODO: Remove, this is for debugging purposes
-            self.logger.warning(
+            self.logger.debug(
                 f"Something went wrong. No URL found for stream format {stream_format}"
             )
         return url
@@ -792,29 +773,18 @@
             cipher = pytube.cipher.Cipher(js=ytm_js)
             return cipher
 
-        cipher = await asyncio.to_thread(_decipher)
-        return cipher.get_signature(ciphered_signature)
-
-        # if not self._cipher:
-        #     self.logger.debug("Grabbing a new cipher.")
-        #     self._cipher = await asyncio.to_thread(_decipher)
-        #     self.logger.debug(f"Cipher is {self._cipher}")
-        # return self._cipher.get_signature(ciphered_signature)
+        if not self._cipher:
+            self._cipher = await asyncio.to_thread(_decipher)
+        return self._cipher.get_signature(ciphered_signature)
 
     async def _is_valid_deciphered_url(self, url: str) -> bool:
         """Verify whether the URL has been deciphered using a valid cipher."""
         async with self.mass.http_session.head(url) as response:
-<<<<<<< HEAD
             # TODO: Remove after 403 issue has been verified as fixed
             if response.status != 200:
                 self.logger.debug(
                     f"Deciphered URL HTTP status: {response.status} - {response.reason}"
                 )
-=======
-            # TODO: Remove, this is for debugging purposes
-            if response.status != 200:
-                self.logger.warn(f"Deciphered URL HTTP status: {response.status}")
->>>>>>> ec00d476
             return response.status != 403
 
     def _get_item_mapping(self, media_type: MediaType, key: str, name: str) -> ItemMapping:
