--- conflicted
+++ resolved
@@ -193,12 +193,6 @@
         """Return True if the provider is a streaming provider."""
         return False
 
-<<<<<<< HEAD
-    async def _run_async(self, call: Callable, *args, **kwargs):
-        return await asyncio.to_thread(call, *args, **kwargs)
-
-=======
->>>>>>> 642ccbef
     def _get_item_mapping(self, media_type: MediaType, key: str, name: str) -> ItemMapping:
         return ItemMapping(
             media_type=media_type,
