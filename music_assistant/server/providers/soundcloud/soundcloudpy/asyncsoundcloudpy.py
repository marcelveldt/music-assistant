--- conflicted
+++ resolved
@@ -34,12 +34,7 @@
 
     async def get(self, url, headers=None, params=None):
         """Async get."""
-<<<<<<< HEAD
-        session = self.http_session
-        async with session.get(url=url, params=params, headers=headers) as response:
-=======
         async with self.http_session.get(url=url, params=params, headers=headers) as response:
->>>>>>> 9da31ecc
             return await response.json()
 
     async def login(self):
