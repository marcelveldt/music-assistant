"""Audiobookshelf (abs) provider for Music Assistant."""

from __future__ import annotations

from collections.abc import AsyncGenerator, Sequence
from typing import TYPE_CHECKING

import aioaudiobookshelf as aioabs
from aioaudiobookshelf.client.items import LibraryItemExpandedBook as AbsLibraryItemExpandedBook
from aioaudiobookshelf.client.items import (
    LibraryItemExpandedPodcast as AbsLibraryItemExpandedPodcast,
)
from aioaudiobookshelf.exceptions import LoginError as AbsLoginError
from aioaudiobookshelf.schema.calls_authors import (
    AuthorWithItemsAndSeries as AbsAuthorWithItemsAndSeries,
)
from aioaudiobookshelf.schema.calls_series import SeriesWithProgress as AbsSeriesWithProgress
from aioaudiobookshelf.schema.library import (
    LibraryItemExpanded,
    LibraryItemExpandedBook,
    LibraryItemExpandedPodcast,
    LibraryItemMinifiedPodcast,
)
from aioaudiobookshelf.schema.library import LibraryMediaType as AbsLibraryMediaType
from music_assistant_models.config_entries import ConfigEntry, ConfigValueType, ProviderConfig
from music_assistant_models.enums import (
    ConfigEntryType,
    ContentType,
    MediaType,
    ProviderFeature,
    StreamType,
)
from music_assistant_models.errors import LoginFailed, MediaNotFoundError
from music_assistant_models.media_items import (
    Audiobook,
    AudioFormat,
    BrowseFolder,
    MediaItemType,
    MediaItemTypeOrItemMapping,
    PodcastEpisode,
)
from music_assistant_models.streamdetails import StreamDetails

from music_assistant.helpers.ffmpeg import get_ffmpeg_stream
from music_assistant.models.music_provider import MusicProvider
from music_assistant.providers.audiobookshelf.parsers import (
    parse_audiobook,
    parse_podcast,
    parse_podcast_episode,
)

from .constants import (
    ABSBROWSEITEMSTOPATH,
    CACHE_CATEGORY_LIBRARIES,
    CACHE_KEY_LIBRARIES,
    CONF_HIDE_EMPTY_PODCASTS,
    CONF_PASSWORD,
    CONF_URL,
    CONF_USERNAME,
    CONF_VERIFY_SSL,
    AbsBrowseItemsBook,
    AbsBrowseItemsPodcast,
    AbsBrowsePaths,
)
from .helpers import LibrariesHelper, LibraryHelper, ProgressGuard

if TYPE_CHECKING:
    from aioaudiobookshelf.schema.events_socket import LibraryItemRemoved
    from aioaudiobookshelf.schema.media_progress import MediaProgress
    from aioaudiobookshelf.schema.user import User
    from music_assistant_models.media_items import Podcast
    from music_assistant_models.provider import ProviderManifest

    from music_assistant.mass import MusicAssistant
    from music_assistant.models import ProviderInstanceType


async def setup(
    mass: MusicAssistant, manifest: ProviderManifest, config: ProviderConfig
) -> ProviderInstanceType:
    """Initialize provider(instance) with given configuration."""
    return Audiobookshelf(mass, manifest, config)


async def get_config_entries(
    mass: MusicAssistant,
    instance_id: str | None = None,
    action: str | None = None,
    values: dict[str, ConfigValueType] | None = None,
) -> tuple[ConfigEntry, ...]:
    """
    Return Config entries to setup this provider.

    instance_id: id of an existing provider instance (None if new instance setup).
    action: [optional] action key called from config entries UI.
    values: the (intermediate) raw values for config entries sent with the action.
    """
    # ruff: noqa: ARG001
    return (
        ConfigEntry(
            key=CONF_URL,
            type=ConfigEntryType.STRING,
            label="Server",
            required=True,
            description="The url of the Audiobookshelf server to connect to.",
        ),
        ConfigEntry(
            key=CONF_USERNAME,
            type=ConfigEntryType.STRING,
            label="Username",
            required=True,
            description="The username to authenticate to the remote server.",
        ),
        ConfigEntry(
            key=CONF_PASSWORD,
            type=ConfigEntryType.SECURE_STRING,
            label="Password",
            required=False,
            description="The password to authenticate to the remote server.",
        ),
        ConfigEntry(
            key=CONF_VERIFY_SSL,
            type=ConfigEntryType.BOOLEAN,
            label="Verify SSL",
            required=False,
            description="Whether or not to verify the certificate of SSL/TLS connections.",
            category="advanced",
            default_value=True,
        ),
        ConfigEntry(
            key=CONF_HIDE_EMPTY_PODCASTS,
            type=ConfigEntryType.BOOLEAN,
            label="Hide empty podcasts.",
            required=False,
            description="This will skip podcasts with no episodes associated.",
            category="advanced",
            default_value=False,
        ),
    )


class Audiobookshelf(MusicProvider):
    """Audiobookshelf MusicProvider."""

    @property
    def supported_features(self) -> set[ProviderFeature]:
        """Features supported by this Provider."""
        return {
            ProviderFeature.LIBRARY_PODCASTS,
            ProviderFeature.LIBRARY_AUDIOBOOKS,
            ProviderFeature.BROWSE,
        }

    async def handle_async_init(self) -> None:
        """Pass config values to client and initialize."""
        base_url = str(self.config.get_value(CONF_URL))
        username = str(self.config.get_value(CONF_USERNAME))
        password = str(self.config.get_value(CONF_PASSWORD))
        verify_ssl = bool(self.config.get_value(CONF_VERIFY_SSL))
        session_config = aioabs.SessionConfiguration(
            session=self.mass.http_session,
            url=base_url,
            verify_ssl=verify_ssl,
            logger=self.logger,
            pagination_items_per_page=30,  # audible provider goes with 50 for pagination
        )
        try:
            self._client, self._client_socket = await aioabs.get_user_and_socket_client(
                session_config=session_config, username=username, password=password
            )
            await self._client_socket.init_client()
        except AbsLoginError as exc:
            raise LoginFailed(f"Login to abs instance at {base_url} failed.") from exc

        self.cache_base_key = self.instance_id

        cached_libraries = await self.mass.cache.get(
            key=CACHE_KEY_LIBRARIES,
            base_key=self.cache_base_key,
            category=CACHE_CATEGORY_LIBRARIES,
            default=None,
        )
        if cached_libraries is None:
            self.libraries = LibrariesHelper()
        else:
            self.libraries = LibrariesHelper.from_dict(cached_libraries)

        # set socket callbacks
        self._client_socket.set_item_callbacks(
            on_item_added=self._socket_abs_item_changed,
            on_item_updated=self._socket_abs_item_changed,
            on_item_removed=self._socket_abs_item_removed,
            on_items_added=self._socket_abs_item_changed,
            on_items_updated=self._socket_abs_item_changed,
        )

        self._client_socket.set_user_callbacks(
            on_user_item_progress_updated=self._socket_abs_user_item_progress_updated,
        )

        # progress guard
        self.progress_guard = ProgressGuard()

        # update playlog information if just started
        user = await self._client.get_my_user()
        await self._set_playlog_from_user(user)

    async def unload(self, is_removed: bool = False) -> None:
        """
        Handle unload/close of the provider.

        Called when provider is deregistered (e.g. MA exiting or config reloading).
        is_removed will be set to True when the provider is removed from the configuration.
        """
        await self._client.logout()
        await self._client_socket.logout()

    @property
    def is_streaming_provider(self) -> bool:
        """Return True if the provider is a streaming provider."""
        # For streaming providers return True here but for local file based providers return False.
        return False

    async def sync_library(self, media_type: MediaType) -> None:
        """Obtain audiobook library ids and podcast library ids."""
        libraries = await self._client.get_all_libraries()
        for library in libraries:
            if library.media_type == AbsLibraryMediaType.BOOK and media_type == MediaType.AUDIOBOOK:
                self.libraries.audiobooks[library.id_] = LibraryHelper(name=library.name)
            elif (
                library.media_type == AbsLibraryMediaType.PODCAST
                and media_type == MediaType.PODCAST
            ):
                self.libraries.podcasts[library.id_] = LibraryHelper(name=library.name)
        await super().sync_library(media_type=media_type)
        await self._cache_set_helper_libraries()

        # update playlog
        user = await self._client.get_my_user()
        await self._set_playlog_from_user(user)

    async def get_library_podcasts(self) -> AsyncGenerator[Podcast, None]:
        """Retrieve library/subscribed podcasts from the provider.

        Minified podcast information is enough.
        """
        for pod_lib_id in self.libraries.podcasts:
            async for response in self._client.get_library_items(library_id=pod_lib_id):
                if not response.results:
                    break
                podcast_ids = [x.id_ for x in response.results]
                # store uuids
                self.libraries.podcasts[pod_lib_id].item_ids.update(podcast_ids)
                for podcast_minified in response.results:
                    assert isinstance(podcast_minified, LibraryItemMinifiedPodcast)
                    mass_podcast = parse_podcast(
                        abs_podcast=podcast_minified,
                        lookup_key=self.lookup_key,
                        domain=self.domain,
                        instance_id=self.instance_id,
                        token=self._client.token,
                        base_url=str(self.config.get_value(CONF_URL)).rstrip("/"),
                    )
                    if (
                        bool(self.config.get_value(CONF_HIDE_EMPTY_PODCASTS))
                        and mass_podcast.total_episodes == 0
                    ):
                        continue
                    yield mass_podcast

    async def _get_abs_expanded_podcast(
        self, prov_podcast_id: str
    ) -> AbsLibraryItemExpandedPodcast:
        abs_podcast = await self._client.get_library_item_podcast(
            podcast_id=prov_podcast_id, expanded=True
        )
        assert isinstance(abs_podcast, AbsLibraryItemExpandedPodcast)

        return abs_podcast

    async def get_podcast(self, prov_podcast_id: str) -> Podcast:
        """Get single podcast.

        Basis information is sufficient.
        """
        abs_podcast = await self._client.get_library_item_podcast(podcast_id=prov_podcast_id)
        return parse_podcast(
            abs_podcast=abs_podcast,
            lookup_key=self.lookup_key,
            domain=self.domain,
            instance_id=self.instance_id,
            token=self._client.token,
            base_url=str(self.config.get_value(CONF_URL)).rstrip("/"),
        )

    async def get_podcast_episodes(self, prov_podcast_id: str) -> list[PodcastEpisode]:
        """Get all podcast episodes of podcast.

        Adds progress information.
        """
        abs_podcast = await self._get_abs_expanded_podcast(prov_podcast_id=prov_podcast_id)
        episode_list = []
        episode_cnt = 1
        # the user has the progress of all media items
        # so we use a single api call here to obtain possibly many
        # progresses for episodes
        user = await self._client.get_my_user()
        abs_progresses = {
            x.episode_id: x
            for x in user.media_progress
            if x.episode_id is not None and x.library_item_id == prov_podcast_id
        }
        for abs_episode in abs_podcast.media.episodes:
            progress = abs_progresses.get(abs_episode.id_, None)
            mass_episode = parse_podcast_episode(
                episode=abs_episode,
                prov_podcast_id=prov_podcast_id,
                fallback_episode_cnt=episode_cnt,
                lookup_key=self.lookup_key,
                domain=self.domain,
                instance_id=self.instance_id,
                token=self._client.token,
                base_url=str(self.config.get_value(CONF_URL)).rstrip("/"),
                media_progress=progress,
            )
            episode_list.append(mass_episode)
            episode_cnt += 1
        return episode_list

    async def get_podcast_episode(
        self, prov_episode_id: str, add_progress: bool = True
    ) -> PodcastEpisode:
        """Get single podcast episode."""
        prov_podcast_id, e_id = prov_episode_id.split(" ")
        abs_podcast = await self._get_abs_expanded_podcast(prov_podcast_id=prov_podcast_id)
        episode_cnt = 1
        for abs_episode in abs_podcast.media.episodes:
            if abs_episode.id_ == e_id:
                progress = None
                if add_progress:
                    progress = await self._client.get_my_media_progress(
                        item_id=prov_podcast_id, episode_id=abs_episode.id_
                    )
                return parse_podcast_episode(
                    episode=abs_episode,
                    prov_podcast_id=prov_podcast_id,
                    fallback_episode_cnt=episode_cnt,
                    lookup_key=self.lookup_key,
                    domain=self.domain,
                    instance_id=self.instance_id,
                    token=self._client.token,
                    base_url=str(self.config.get_value(CONF_URL)).rstrip("/"),
                    media_progress=progress,
                )

            episode_cnt += 1
        raise MediaNotFoundError("Episode not found")

    async def get_library_audiobooks(self) -> AsyncGenerator[Audiobook, None]:
        """Get Audiobook libraries.

        Need expanded version for chapters.
        """
        for book_lib_id in self.libraries.audiobooks:
            async for response in self._client.get_library_items(library_id=book_lib_id):
                if not response.results:
                    break
                book_ids = [x.id_ for x in response.results]
                # store uuids
                self.libraries.audiobooks[book_lib_id].item_ids.update(book_ids)
                # use expanded version for chapters/ caching.
                books_expanded = await self._client.get_library_item_batch_book(item_ids=book_ids)
                for book_expanded in books_expanded:
                    mass_audiobook = parse_audiobook(
                        abs_audiobook=book_expanded,
                        lookup_key=self.lookup_key,
                        domain=self.domain,
                        instance_id=self.instance_id,
                        token=self._client.token,
                        base_url=str(self.config.get_value(CONF_URL)).rstrip("/"),
                    )
                    yield mass_audiobook

    async def _get_abs_expanded_audiobook(
        self, prov_audiobook_id: str
    ) -> AbsLibraryItemExpandedBook:
        abs_audiobook = await self._client.get_library_item_book(
            book_id=prov_audiobook_id, expanded=True
        )
        assert isinstance(abs_audiobook, AbsLibraryItemExpandedBook)

        return abs_audiobook

    async def get_audiobook(self, prov_audiobook_id: str) -> Audiobook:
        """Get a single audiobook.

        Progress is added here.
        """
        progress = await self._client.get_my_media_progress(item_id=prov_audiobook_id)
        abs_audiobook = await self._get_abs_expanded_audiobook(prov_audiobook_id=prov_audiobook_id)
        return parse_audiobook(
            abs_audiobook=abs_audiobook,
            lookup_key=self.lookup_key,
            domain=self.domain,
            instance_id=self.instance_id,
            token=self._client.token,
            base_url=str(self.config.get_value(CONF_URL)).rstrip("/"),
            media_progress=progress,
        )

    async def get_stream_details(self, item_id: str, media_type: MediaType) -> StreamDetails:
        """Get stream of item."""
        if media_type == MediaType.PODCAST_EPISODE:
            return await self._get_stream_details_episode(item_id)
        elif media_type == MediaType.AUDIOBOOK:
            abs_audiobook = await self._get_abs_expanded_audiobook(prov_audiobook_id=item_id)
            return await self._get_stream_details_audiobook(abs_audiobook)
        raise MediaNotFoundError("Stream unknown")

    async def _get_stream_details_audiobook(
        self, abs_audiobook: AbsLibraryItemExpandedBook
    ) -> StreamDetails:
        """Streamdetails audiobook."""
        tracks = abs_audiobook.media.tracks
        token = self._client.token
        base_url = str(self.config.get_value(CONF_URL))
        if len(tracks) == 0:
            raise MediaNotFoundError("Stream not found")
        if len(tracks) > 1:
            self.logger.debug("Using playback for multiple file audiobook.")
            multiple_files = []
            for track in tracks:
                media_url = track.content_url
                stream_url = f"{base_url}{media_url}?token={token}"
                content_type = ContentType.UNKNOWN
                if track.metadata is not None:
                    content_type = ContentType.try_parse(track.metadata.ext)
                multiple_files.append(
                    (AudioFormat(content_type=content_type), stream_url, track.duration)
                )

            return StreamDetails(
                provider=self.instance_id,
                item_id=abs_audiobook.id_,
                # for the concatanated stream, we need to use a pcm stream format
                audio_format=AudioFormat(
                    content_type=ContentType.PCM_S16LE,
                    sample_rate=44100,
                    bit_depth=16,
                    channels=2,
                ),
                media_type=MediaType.AUDIOBOOK,
                stream_type=StreamType.CUSTOM,
                duration=int(abs_audiobook.media.duration),
                data=multiple_files,
                allow_seek=True,
                can_seek=True,
            )

        self.logger.debug(
            f'Using direct playback for audiobook "{abs_audiobook.media.metadata.title}".'
        )

        track = abs_audiobook.media.tracks[0]
        media_url = track.content_url
        stream_url = f"{base_url}{media_url}?token={token}"
        content_type = ContentType.UNKNOWN
        if track.metadata is not None:
            content_type = ContentType.try_parse(track.metadata.ext)
        return StreamDetails(
            provider=self.lookup_key,
            item_id=abs_audiobook.id_,
            audio_format=AudioFormat(
                content_type=content_type,
            ),
            media_type=MediaType.AUDIOBOOK,
            stream_type=StreamType.HTTP,
            path=stream_url,
            can_seek=True,
            allow_seek=True,
        )

    async def _get_stream_details_episode(self, podcast_id: str) -> StreamDetails:
        """Streamdetails of a podcast episode."""
        abs_podcast_id, abs_episode_id = podcast_id.split(" ")
        abs_episode = None

        abs_podcast = await self._get_abs_expanded_podcast(prov_podcast_id=abs_podcast_id)
        for abs_episode in abs_podcast.media.episodes:
            if abs_episode.id_ == abs_episode_id:
                break
        if abs_episode is None:
            raise MediaNotFoundError("Stream not found")
        self.logger.debug(f'Using direct playback for podcast episode "{abs_episode.title}".')
        token = self._client.token
        base_url = str(self.config.get_value(CONF_URL))
        media_url = abs_episode.audio_track.content_url
        full_url = f"{base_url}{media_url}?token={token}"
        content_type = ContentType.UNKNOWN
        if abs_episode.audio_track.metadata is not None:
            content_type = ContentType.try_parse(abs_episode.audio_track.metadata.ext)
        return StreamDetails(
            provider=self.lookup_key,
            item_id=podcast_id,
            audio_format=AudioFormat(
                content_type=content_type,
            ),
            media_type=MediaType.PODCAST_EPISODE,
            stream_type=StreamType.HTTP,
            path=full_url,
            can_seek=True,
            allow_seek=True,
        )

    async def get_audio_stream(
        self, streamdetails: StreamDetails, seek_position: int = 0
    ) -> AsyncGenerator[bytes, None]:
        """
        Return the (custom) audio stream for the provider item.

        Only used for multi-file audiobooks.
        """
        stream_data: list[tuple[AudioFormat, str, float]] = streamdetails.data
        total_duration = 0.0
        for audio_format, chapter_file, chapter_duration in stream_data:
            total_duration += chapter_duration
            if total_duration < seek_position:
                continue
            seek_position_netto = round(
                max(0, seek_position - (total_duration - chapter_duration)), 2
            )
            self.logger.debug(chapter_file)
            async for chunk in get_ffmpeg_stream(
                chapter_file,
                input_format=audio_format,
                # output format is always pcm because we are sending
                # the result of multiple files as one big stream
                output_format=streamdetails.audio_format,
                extra_input_args=["-ss", str(seek_position_netto)] if seek_position_netto else [],
            ):
                yield chunk

    async def get_resume_position(self, item_id: str, media_type: MediaType) -> tuple[bool, int]:
        """Return finished:bool, position_ms: int."""
        progress: None | MediaProgress = None
        if media_type == MediaType.PODCAST_EPISODE:
            abs_podcast_id, abs_episode_id = item_id.split(" ")
            progress = await self._client.get_my_media_progress(
                item_id=abs_podcast_id, episode_id=abs_episode_id
            )

        if media_type == MediaType.AUDIOBOOK:
            progress = await self._client.get_my_media_progress(item_id=item_id)

        if progress is not None:
            self.logger.debug("Resume position: obtained.")
            return progress.is_finished, int(progress.current_time * 1000)

        return False, 0

    async def on_played(
        self,
        media_type: MediaType,
        prov_item_id: str,
        fully_played: bool,
        position: int,
        media_item: MediaItemType,
        is_playing: bool = False,
    ) -> None:
        """Update progress in Audiobookshelf.

        In our case media_type may have 3 values:
            - PODCAST
            - PODCAST_EPISODE
            - AUDIOBOOK
        We ignore PODCAST (function is called on adding a podcast with position=None)

        """
        if media_type == MediaType.PODCAST_EPISODE:
<<<<<<< HEAD
            abs_podcast_id, abs_episode_id = item_id.split(" ")

            # guard, see progress guard class docstrings for explanation
            if not self.progress_guard.guard_ok_mass(
                item_id=abs_podcast_id, episode_id=abs_episode_id
            ):
                return
            self.progress_guard.add_progress(item_id=abs_podcast_id, episode_id=abs_episode_id)

            if media_item is None or not isinstance(media_item, PodcastEpisode):
                return

            if position == 0 and not fully_played:
                # marked unplayed
                mp = await self._client.get_my_media_progress(
                    item_id=abs_podcast_id, episode_id=abs_episode_id
                )
                if mp is not None:
                    await self._client.remove_my_media_progress(media_progress_id=mp.id_)
                    self.logger.debug(f"Removed media progress of {media_type.value}.")
                    return

            duration = media_item.duration
=======
            abs_podcast_id, abs_episode_id = prov_item_id.split(" ")
            mass_podcast_episode = await self.get_podcast_episode(prov_item_id)
            duration = mass_podcast_episode.duration
>>>>>>> ac30907a
            self.logger.debug(
                f"Updating media progress of {media_type.value}, title {media_item.name}."
            )
            await self._client.update_my_media_progress(
                item_id=abs_podcast_id,
                episode_id=abs_episode_id,
                duration_seconds=duration,
                progress_seconds=position,
                is_finished=fully_played,
            )

        if media_type == MediaType.AUDIOBOOK:
<<<<<<< HEAD
            # guard, see progress guard class docstrings for explanation
            if not self.progress_guard.guard_ok_mass(item_id=item_id):
                return
            self.progress_guard.add_progress(item_id=item_id)

            if media_item is None or not isinstance(media_item, Audiobook):
                return

            if position == 0 and not fully_played:
                # marked unplayed
                mp = await self._client.get_my_media_progress(item_id=item_id)
                if mp is not None:
                    await self._client.remove_my_media_progress(media_progress_id=mp.id_)
                    self.logger.debug(f"Removed media progress of {media_type.value}.")
                return

            duration = media_item.duration
            self.logger.debug(f"Updating {media_type.value} named {media_item.name} progress")
=======
            mass_audiobook = await self.get_audiobook(prov_item_id)
            duration = mass_audiobook.duration
            self.logger.debug(f"Updating {media_type.value} named {mass_audiobook.name} progress")
>>>>>>> ac30907a
            await self._client.update_my_media_progress(
                item_id=prov_item_id,
                duration_seconds=duration,
                progress_seconds=position,
                is_finished=fully_played,
            )

    async def browse(self, path: str) -> Sequence[MediaItemTypeOrItemMapping]:
        """Browse for audiobookshelf.

        Generates this view:
        Library_Name_A (Audiobooks)
            Audiobooks
                Audiobook_1
                Audiobook_2
            Series
                Series_1
                    Audiobook_1
                    Audiobook_2
                Series_2
                    Audiobook_3
                    Audiobook_4
            Collections
                Collection_1
                    Audiobook_1
                    Audiobook_2
                Collection_2
                    Audiobook_3
                    Audiobook_4
            Authors
                Author_1
                    Series_1
                    Audiobook_1
                    Audiobook_2
                Author_2
                    Audiobook_3
        Library_Name_B (Podcasts)
            Podcast_1
            Podcast_2
        """
        item_path = path.split("://", 1)[1]
        if not item_path:
            return self._browse_root()
        sub_path = item_path.split("/")
        lib_key, lib_id = sub_path[0].split(" ")
        if len(sub_path) == 1:
            if lib_key == AbsBrowsePaths.LIBRARIES_PODCAST:
                return await self._browse_lib_podcasts(library_id=lib_id)
            else:
                return self._browse_lib_audiobooks(current_path=path)
        elif len(sub_path) == 2:
            item_key = sub_path[1]
            match item_key:
                case AbsBrowsePaths.AUTHORS:
                    return await self._browse_authors(current_path=path, library_id=lib_id)
                case AbsBrowsePaths.NARRATORS:
                    return await self._browse_narrators(current_path=path, library_id=lib_id)
                case AbsBrowsePaths.SERIES:
                    return await self._browse_series(current_path=path, library_id=lib_id)
                case AbsBrowsePaths.COLLECTIONS:
                    return await self._browse_collections(current_path=path, library_id=lib_id)
                case AbsBrowsePaths.AUDIOBOOKS:
                    return await self._browse_books(library_id=lib_id)
        elif len(sub_path) == 3:
            item_key, item_id = sub_path[1:3]
            match item_key:
                case AbsBrowsePaths.AUTHORS:
                    return await self._browse_author_books(current_path=path, author_id=item_id)
                case AbsBrowsePaths.NARRATORS:
                    return await self._browse_narrator_books(
                        library_id=lib_id, narrator_filter_str=item_id
                    )
                case AbsBrowsePaths.SERIES:
                    return await self._browse_series_books(series_id=item_id)
                case AbsBrowsePaths.COLLECTIONS:
                    return await self._browse_collection_books(collection_id=item_id)
        elif len(sub_path) == 4:
            # series within author
            series_id = sub_path[3]
            return await self._browse_series_books(series_id=series_id)
        return []

    def _browse_root(self) -> Sequence[MediaItemTypeOrItemMapping]:
        items = []

        def _get_folder(path: str, lib_id: str, lib_name: str) -> BrowseFolder:
            return BrowseFolder(
                item_id=lib_id,
                name=lib_name,
                provider=self.lookup_key,
                path=f"{self.instance_id}://{path}",
            )

        for lib_id, lib in self.libraries.audiobooks.items():
            path = f"{AbsBrowsePaths.LIBRARIES_BOOK} {lib_id}"
            name = f"{lib.name} ({AbsBrowseItemsBook.AUDIOBOOKS})"
            items.append(_get_folder(path, lib_id, name))
        for lib_id, lib in self.libraries.podcasts.items():
            path = f"{AbsBrowsePaths.LIBRARIES_PODCAST} {lib_id}"
            name = f"{lib.name} ({AbsBrowseItemsPodcast.PODCASTS})"
            items.append(_get_folder(path, lib_id, name))
        return items

    async def _browse_lib_podcasts(self, library_id: str) -> list[MediaItemTypeOrItemMapping]:
        """No sub categories for podcasts."""
        items = []
        for podcast_id in self.libraries.podcasts[library_id].item_ids:
            mass_item = await self.mass.music.get_library_item_by_prov_id(
                media_type=MediaType.PODCAST,
                item_id=podcast_id,
                provider_instance_id_or_domain=self.instance_id,
            )
            if mass_item is not None:
                items.append(mass_item)
        return sorted(items, key=lambda x: x.name)

    def _browse_lib_audiobooks(self, current_path: str) -> Sequence[MediaItemTypeOrItemMapping]:
        items = []
        for item_name in AbsBrowseItemsBook:
            path = current_path + "/" + ABSBROWSEITEMSTOPATH[item_name]
            items.append(
                BrowseFolder(
                    item_id=item_name.lower(),
                    name=item_name,
                    provider=self.lookup_key,
                    path=path,
                )
            )
        return items

    async def _browse_authors(
        self, current_path: str, library_id: str
    ) -> Sequence[MediaItemTypeOrItemMapping]:
        abs_authors = await self._client.get_library_authors(library_id=library_id)
        items = []
        for author in abs_authors:
            path = f"{current_path}/{author.id_}"
            items.append(
                BrowseFolder(
                    item_id=author.id_,
                    name=author.name,
                    provider=self.lookup_key,
                    path=path,
                )
            )

        return sorted(items, key=lambda x: x.name)

    async def _browse_narrators(
        self, current_path: str, library_id: str
    ) -> Sequence[MediaItemTypeOrItemMapping]:
        abs_narrators = await self._client.get_library_narrators(library_id=library_id)
        items = []
        for narrator in abs_narrators:
            path = f"{current_path}/{narrator.id_}"
            items.append(
                BrowseFolder(
                    item_id=narrator.id_,
                    name=narrator.name,
                    provider=self.lookup_key,
                    path=path,
                )
            )

        return sorted(items, key=lambda x: x.name)

    async def _browse_series(
        self, current_path: str, library_id: str
    ) -> Sequence[MediaItemTypeOrItemMapping]:
        items = []
        async for response in self._client.get_library_series(library_id=library_id):
            if not response.results:
                break
            for abs_series in response.results:
                path = f"{current_path}/{abs_series.id_}"
                items.append(
                    BrowseFolder(
                        item_id=abs_series.id_,
                        name=abs_series.name,
                        provider=self.lookup_key,
                        path=path,
                    )
                )

        return sorted(items, key=lambda x: x.name)

    async def _browse_collections(
        self, current_path: str, library_id: str
    ) -> Sequence[MediaItemTypeOrItemMapping]:
        items = []
        async for response in self._client.get_library_collections(library_id=library_id):
            if not response.results:
                break
            for abs_collection in response.results:
                path = f"{current_path}/{abs_collection.id_}"
                items.append(
                    BrowseFolder(
                        item_id=abs_collection.id_,
                        name=abs_collection.name,
                        provider=self.lookup_key,
                        path=path,
                    )
                )
        return sorted(items, key=lambda x: x.name)

    async def _browse_books(self, library_id: str) -> Sequence[MediaItemTypeOrItemMapping]:
        items = []
        for book_id in self.libraries.audiobooks[library_id].item_ids:
            mass_item = await self.mass.music.get_library_item_by_prov_id(
                media_type=MediaType.AUDIOBOOK,
                item_id=book_id,
                provider_instance_id_or_domain=self.instance_id,
            )
            if mass_item is not None:
                items.append(mass_item)
        return sorted(items, key=lambda x: x.name)

    async def _browse_author_books(
        self, current_path: str, author_id: str
    ) -> Sequence[MediaItemTypeOrItemMapping]:
        items: list[MediaItemTypeOrItemMapping] = []

        abs_author = await self._client.get_author(
            author_id=author_id, include_items=True, include_series=True
        )
        if not isinstance(abs_author, AbsAuthorWithItemsAndSeries):
            raise TypeError("Unexpected type of author.")

        book_ids = {x.id_ for x in abs_author.library_items}
        series_book_ids = set()

        for series in abs_author.series:
            series_book_ids.update([x.id_ for x in series.items])
            path = f"{current_path}/{series.id_}"
            items.append(
                BrowseFolder(
                    item_id=series.id_,
                    name=f"{series.name} ({AbsBrowseItemsBook.SERIES})",
                    provider=self.lookup_key,
                    path=path,
                )
            )
        book_ids = book_ids.difference(series_book_ids)
        for book_id in book_ids:
            mass_item = await self.mass.music.get_library_item_by_prov_id(
                media_type=MediaType.AUDIOBOOK,
                item_id=book_id,
                provider_instance_id_or_domain=self.instance_id,
            )
            if mass_item is not None:
                items.append(mass_item)

        return items

    async def _browse_narrator_books(
        self, library_id: str, narrator_filter_str: str
    ) -> Sequence[MediaItemTypeOrItemMapping]:
        items: list[MediaItemTypeOrItemMapping] = []
        async for response in self._client.get_library_items(
            library_id=library_id, filter_str=f"narrators.{narrator_filter_str}"
        ):
            if not response.results:
                break
            for item in response.results:
                mass_item = await self.mass.music.get_library_item_by_prov_id(
                    media_type=MediaType.AUDIOBOOK,
                    item_id=item.id_,
                    provider_instance_id_or_domain=self.instance_id,
                )
                if mass_item is not None:
                    items.append(mass_item)

        return sorted(items, key=lambda x: x.name)

    async def _browse_series_books(self, series_id: str) -> Sequence[MediaItemTypeOrItemMapping]:
        items = []

        abs_series = await self._client.get_series(series_id=series_id, include_progress=True)
        if not isinstance(abs_series, AbsSeriesWithProgress):
            raise TypeError("Unexpected series type.")

        for book_id in abs_series.progress.library_item_ids:
            # these are sorted in abs by sequence
            mass_item = await self.mass.music.get_library_item_by_prov_id(
                media_type=MediaType.AUDIOBOOK,
                item_id=book_id,
                provider_instance_id_or_domain=self.instance_id,
            )
            if mass_item is not None:
                items.append(mass_item)

        return items

    async def _browse_collection_books(
        self, collection_id: str
    ) -> Sequence[MediaItemTypeOrItemMapping]:
        items = []
        abs_collection = await self._client.get_collection(collection_id=collection_id)
        for book in abs_collection.books:
            mass_item = await self.mass.music.get_library_item_by_prov_id(
                media_type=MediaType.AUDIOBOOK,
                item_id=book.id_,
                provider_instance_id_or_domain=self.instance_id,
            )
            if mass_item is not None:
                items.append(mass_item)
        return items

    async def _socket_abs_item_changed(
        self, items: LibraryItemExpanded | list[LibraryItemExpanded]
    ) -> None:
        """For added and updated."""
        abs_items = [items] if isinstance(items, LibraryItemExpanded) else items
        for abs_item in abs_items:
            if isinstance(abs_item, LibraryItemExpandedBook):
                self.logger.debug(
                    'Updated book "%s" via socket.', abs_item.media.metadata.title or ""
                )
                await self.mass.music.audiobooks.add_item_to_library(
                    parse_audiobook(
                        abs_audiobook=abs_item,
                        lookup_key=self.lookup_key,
                        domain=self.domain,
                        instance_id=self.instance_id,
                        token=self._client.token,
                        base_url=str(self.config.get_value(CONF_URL)).rstrip("/"),
                    ),
                    overwrite_existing=True,
                )
                lib = self.libraries.audiobooks.get(abs_item.library_id, None)
                if lib is not None:
                    lib.item_ids.add(abs_item.id_)
            elif isinstance(abs_item, LibraryItemExpandedPodcast):
                self.logger.debug(
                    'Updated podcast "%s" via socket.', abs_item.media.metadata.title or ""
                )
                mass_podcast = parse_podcast(
                    abs_podcast=abs_item,
                    lookup_key=self.lookup_key,
                    domain=self.domain,
                    instance_id=self.instance_id,
                    token=self._client.token,
                    base_url=str(self.config.get_value(CONF_URL)).rstrip("/"),
                )
                if not (
                    bool(self.config.get_value(CONF_HIDE_EMPTY_PODCASTS))
                    and mass_podcast.total_episodes == 0
                ):
                    await self.mass.music.podcasts.add_item_to_library(
                        mass_podcast,
                        overwrite_existing=True,
                    )
                    lib = self.libraries.podcasts.get(abs_item.library_id, None)
                    if lib is not None:
                        lib.item_ids.add(abs_item.id_)
        await self._cache_set_helper_libraries()

    async def _socket_abs_item_removed(self, item: LibraryItemRemoved) -> None:
        """Item removed."""
        media_type: MediaType | None = None
        for lib in self.libraries.audiobooks.values():
            if item.id_ in lib.item_ids:
                media_type = MediaType.AUDIOBOOK
                lib.item_ids.remove(item.id_)
                break
        for lib in self.libraries.podcasts.values():
            if item.id_ in lib.item_ids:
                media_type = MediaType.PODCAST
                lib.item_ids.remove(item.id_)
                break

        if media_type is not None:
            mass_item = await self.mass.music.get_library_item_by_prov_id(
                media_type=media_type,
                item_id=item.id_,
                provider_instance_id_or_domain=self.instance_id,
            )
            if mass_item is not None:
                await self.mass.music.remove_item_from_library(
                    media_type=media_type, library_item_id=mass_item.item_id
                )
                self.logger.debug('Removed %s "%s" via socket.', media_type.value, mass_item.name)

        await self._cache_set_helper_libraries()

    async def _socket_abs_user_item_progress_updated(
        self, id_: str, progress: MediaProgress
    ) -> None:
        """To update continue listening.

        ABS reports every 15s and immediately on play state change.
        This callback is called per item if a progress is changed:
            - a change in position
            - the item is finished
        But it is _not_called, if a progress is reset/ discarded.
        """
        # guard, see progress guard class docstrings for explanation
        if not self.progress_guard.guard_ok_abs(abs_progress=progress):
            return

        known_ids = self._get_all_known_item_ids()
        if progress.library_item_id not in known_ids:
            return

        self.logger.debug(f"Updated progress of item {progress.library_item_id} via socket.")

        if progress.episode_id is None:
            await self._update_playlog_book(progress)
            return
        await self._update_playlog_episode(progress)

    def _get_all_known_item_ids(self) -> set[str]:
        known_ids = set()
        for lib in self.libraries.podcasts.values():
            known_ids.update(lib.item_ids)
        for lib in self.libraries.audiobooks.values():
            known_ids.update(lib.item_ids)

        return known_ids

    async def _set_playlog_from_user(self, user: User) -> None:
        """Update on user callback.

        User holds also all media progresses specific to that user.

        The function 'guard_ok_abs' uses the timestamp of the last update in abs, thus after an
        initial progress update, an unchanged update will not trigger a (useless) playlog update.

        We do not sync removed progresses for the sake of simplicity.
        """
        await self._set_playlog_from_user_sync(user.media_progress)

    async def _set_playlog_from_user_sync(self, progresses: list[MediaProgress]) -> None:
        # for debugging
        __updated_items = 0

        known_ids = self._get_all_known_item_ids()

        for progress in progresses:
            # Guard. Also makes sure, that we don't write to db again if no state change happened.
            # This is achieved by adding a Helper Progress in the update playlog functions, which
            # then has the most recent timestamp. If a subsequent progress sent by abs has an older
            # timestamp, we do not update again.
            if not self.progress_guard.guard_ok_abs(progress):
                continue
            if not progress.current_time >= 30:
                # same as mass default, only > 30s
                continue
            if progress.library_item_id not in known_ids:
                continue
            __updated_items += 1
            if progress.episode_id is None:
                await self._update_playlog_book(progress)
            else:
                await self._update_playlog_episode(progress)
        self.logger.debug(f"Updated {__updated_items} from full playlog.")

    async def _update_playlog_book(self, progress: MediaProgress) -> None:
        # helper progress also ensures no useless progress updates,
        # see comment above
        self.progress_guard.add_progress(progress.library_item_id)
        mass_audiobook = await self.mass.music.get_library_item_by_prov_id(
            media_type=MediaType.AUDIOBOOK,
            item_id=progress.library_item_id,
            provider_instance_id_or_domain=self.instance_id,
        )
        if mass_audiobook is None:
            return
        await self.mass.music.mark_item_played(
            mass_audiobook,
            fully_played=progress.is_finished,
            seconds_played=int(progress.current_time),
        )

    async def _update_playlog_episode(self, progress: MediaProgress) -> None:
        # helper progress also ensures no useless progress updates,
        # see comment above
        self.progress_guard.add_progress(progress.library_item_id, progress.episode_id)
        _episode_id = f"{progress.library_item_id} {progress.episode_id}"
        try:
            # need to obtain full podcast, and then search for episode
            mass_episode = await self.get_podcast_episode(_episode_id, add_progress=False)
        except MediaNotFoundError:
            return
        await self.mass.music.mark_item_played(
            mass_episode,
            fully_played=progress.is_finished,
            seconds_played=int(progress.current_time),
        )

    async def _cache_set_helper_libraries(self) -> None:
        await self.mass.cache.set(
            key=CACHE_KEY_LIBRARIES,
            base_key=self.cache_base_key,
            category=CACHE_CATEGORY_LIBRARIES,
            data=self.libraries.to_dict(),
        )<|MERGE_RESOLUTION|>--- conflicted
+++ resolved
@@ -577,8 +577,7 @@
 
         """
         if media_type == MediaType.PODCAST_EPISODE:
-<<<<<<< HEAD
-            abs_podcast_id, abs_episode_id = item_id.split(" ")
+            abs_podcast_id, abs_episode_id = prov_item_id.split(" ")
 
             # guard, see progress guard class docstrings for explanation
             if not self.progress_guard.guard_ok_mass(
@@ -601,11 +600,6 @@
                     return
 
             duration = media_item.duration
-=======
-            abs_podcast_id, abs_episode_id = prov_item_id.split(" ")
-            mass_podcast_episode = await self.get_podcast_episode(prov_item_id)
-            duration = mass_podcast_episode.duration
->>>>>>> ac30907a
             self.logger.debug(
                 f"Updating media progress of {media_type.value}, title {media_item.name}."
             )
@@ -618,18 +612,17 @@
             )
 
         if media_type == MediaType.AUDIOBOOK:
-<<<<<<< HEAD
             # guard, see progress guard class docstrings for explanation
-            if not self.progress_guard.guard_ok_mass(item_id=item_id):
+            if not self.progress_guard.guard_ok_mass(item_id=prov_item_id):
                 return
-            self.progress_guard.add_progress(item_id=item_id)
+            self.progress_guard.add_progress(item_id=prov_item_id)
 
             if media_item is None or not isinstance(media_item, Audiobook):
                 return
 
             if position == 0 and not fully_played:
                 # marked unplayed
-                mp = await self._client.get_my_media_progress(item_id=item_id)
+                mp = await self._client.get_my_media_progress(item_id=prov_item_id)
                 if mp is not None:
                     await self._client.remove_my_media_progress(media_progress_id=mp.id_)
                     self.logger.debug(f"Removed media progress of {media_type.value}.")
@@ -637,11 +630,6 @@
 
             duration = media_item.duration
             self.logger.debug(f"Updating {media_type.value} named {media_item.name} progress")
-=======
-            mass_audiobook = await self.get_audiobook(prov_item_id)
-            duration = mass_audiobook.duration
-            self.logger.debug(f"Updating {media_type.value} named {mass_audiobook.name} progress")
->>>>>>> ac30907a
             await self._client.update_my_media_progress(
                 item_id=prov_item_id,
                 duration_seconds=duration,
