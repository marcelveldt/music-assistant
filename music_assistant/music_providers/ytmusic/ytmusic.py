"""Youtube Music support for MusicAssistant."""
import re
from operator import itemgetter
from typing import AsyncGenerator, Dict, List, Optional
from urllib.parse import unquote

import pytube
import ytmusicapi

from music_assistant.helpers.audio import get_http_stream
from music_assistant.models.enums import ProviderType
from music_assistant.models.errors import (
    InvalidDataError,
    LoginFailed,
    MediaNotFoundError,
)
from music_assistant.models.media_items import (
    Album,
    AlbumType,
    Artist,
    ContentType,
    ImageType,
    MediaItemImage,
    MediaItemProviderId,
    MediaItemType,
    MediaType,
    Playlist,
    StreamDetails,
    Track,
)
from music_assistant.models.music_provider import MusicProvider
from music_assistant.music_providers.ytmusic.helpers import (
    get_album,
    get_artist,
    get_library_albums,
    get_library_artists,
    get_library_playlists,
    get_library_tracks,
    get_playlist,
    get_track,
    search,
)

YTM_DOMAIN = "https://music.youtube.com"
YTM_BASE_URL = f"{YTM_DOMAIN}/youtubei/v1/"


class YoutubeMusicProvider(MusicProvider):
    """Provider for Youtube Music."""

    _attr_type = ProviderType.YTMUSIC
    _attr_name = "Youtube Music"
    _attr_supported_mediatypes = [
        MediaType.ARTIST,
        MediaType.ALBUM,
        MediaType.TRACK,
        MediaType.PLAYLIST,
    ]
    _headers = None
    _context = None
    _cookies = None

    async def setup(self) -> bool:
        """Set up the YTMusic provider."""
        if not self.config.enabled:
            return False
        if not self.config.username or not self.config.password:
            raise LoginFailed("Invalid login credentials")
        await self._initialize_headers(cookie=self.config.password)
        await self._initialize_context()
        self._cookies = {"CONSENT": "YES+1"}
        return True

    async def search(
        self, search_query: str, media_types=Optional[List[MediaType]], limit: int = 5
    ) -> List[MediaItemType]:
        """
        Perform search on musicprovider.

            :param search_query: Search query.
            :param media_types: A list of media_types to include. All types if None.
            :param limit: Number of items to return in the search (per type).
        """
        ytm_filter = None
        if len(media_types) == 1:
            # YTM does not support multiple searchtypes, falls back to all if no type given
            if media_types[0] == MediaType.ARTIST:
                ytm_filter = "artists"
            if media_types[0] == MediaType.ALBUM:
                ytm_filter = "albums"
            if media_types[0] == MediaType.TRACK:
                ytm_filter = "songs"
            if media_types[0] == MediaType.PLAYLIST:
                ytm_filter = "playlists"
        results = await search(query=search_query, ytm_filter=ytm_filter, limit=limit)
        parsed_results = []
        for result in results:
            if result["resultType"] == "artist":
                parsed_results.append(await self._parse_artist(result))
            elif result["resultType"] == "album":
                parsed_results.append(
                    # Search result for albums contain invalid artists
                    # Use a get_album to get full details
                    await self.get_album(result["browseId"])
                )
            elif result["resultType"] == "playlist":
                parsed_results.append(await self._parse_playlist(result))
            elif result["resultType"] == "song":
                # Tracks from search results sometimes do not have a valid artist id
                # In that case, call the API for track details based on track id
                try:
                    track = await self._parse_track(result)
                    if track:
                        parsed_results.append(track)
                except InvalidDataError:
                    track = await self.get_track(result["videoId"])
                    if track:
                        parsed_results.append(track)
        return parsed_results

    async def get_library_artists(self) -> AsyncGenerator[Artist, None]:
        """Retrieve all library artists from Youtube Music."""
        artists_obj = await get_library_artists(headers=self._headers)
        for artist in artists_obj:
            yield await self._parse_artist(artist)

    async def get_library_albums(self) -> AsyncGenerator[Album, None]:
        """Retrieve all library albums from Youtube Music."""
        albums_obj = await get_library_albums(headers=self._headers)
        for album in albums_obj:
            yield await self._parse_album(album, album["browseId"])

    async def get_library_playlists(self) -> AsyncGenerator[Playlist, None]:
        """Retrieve all library playlists from the provider."""
        playlists_obj = await get_library_playlists(headers=self._headers)
        for playlist in playlists_obj:
            yield await self._parse_playlist(playlist)

    async def get_library_tracks(self) -> AsyncGenerator[Track, None]:
        """Retrieve library tracks from Youtube Music."""
        tracks_obj = await get_library_tracks(headers=self._headers)
        for track in tracks_obj:
            # Library tracks sometimes do not have a valid artist id
            # In that case, call the API for track details based on track id
            try:
                yield await self._parse_track(track)
            except InvalidDataError:
                track = await self.get_track(track["videoId"])
                yield track

    async def get_album(self, prov_album_id) -> Album:
        """Get full album details by id."""
        album_obj = await get_album(prov_album_id=prov_album_id)
        return (
            await self._parse_album(album_obj=album_obj, album_id=prov_album_id)
            if album_obj
            else None
        )

    async def get_album_tracks(self, prov_album_id: str) -> List[Track]:
        """Get album tracks for given album id."""
        album_obj = await get_album(prov_album_id=prov_album_id)
        return [
            await self._parse_track(track)
            for track in album_obj["tracks"]
            if "tracks" in album_obj
        ]

    async def get_artist(self, prov_artist_id) -> Artist:
        """Get full artist details by id."""
        artist_obj = await get_artist(prov_artist_id=prov_artist_id)
        return await self._parse_artist(artist_obj=artist_obj) if artist_obj else None

    async def get_track(self, prov_track_id) -> Track:
        """Get full track details by id."""
        track_obj = await get_track(prov_track_id=prov_track_id)
        return await self._parse_track(track_obj)

    async def get_playlist(self, prov_playlist_id) -> Playlist:
        """Get full playlist details by id."""
        playlist_obj = await get_playlist(
            prov_playlist_id=prov_playlist_id, headers=self._headers
        )
        return await self._parse_playlist(playlist_obj)

    async def get_playlist_tracks(self, prov_playlist_id) -> List[Track]:
        """Get all playlist tracks for given playlist id."""
        playlist_obj = await get_playlist(
            prov_playlist_id=prov_playlist_id, headers=self._headers
        )
        if "tracks" in playlist_obj:
            tracks = []
            for track in playlist_obj["tracks"]:
                if track["isAvailable"]:
                    # Playlist tracks sometimes do not have a valid artist id
                    # In that case, call the API for track details based on track id
                    try:
                        track = await self._parse_track(track)
                        if track:
                            tracks.append(track)
                    except InvalidDataError:
                        track = await self.get_track(track["videoId"])
                        if track:
                            tracks.append(track)
            return tracks
        return []

    async def get_artist_albums(self, prov_artist_id) -> List[Album]:
        """Get a list of albums for the given artist."""
        artist_obj = await get_artist(prov_artist_id=prov_artist_id)
        if "albums" in artist_obj and "results" in artist_obj["albums"]:
            albums = []
            for album_obj in artist_obj["albums"]["results"]:
                if "artists" not in album_obj:
                    album_obj["artists"] = [
                        {"id": artist_obj["channelId"], "name": artist_obj["name"]}
                    ]
                albums.append(await self._parse_album(album_obj, album_obj["browseId"]))
            return albums
        return []

    async def get_artist_toptracks(self, prov_artist_id) -> List[Track]:
        """Get a list of 5 most popular tracks for the given artist."""
        artist_obj = await get_artist(prov_artist_id=prov_artist_id)
        if "songs" in artist_obj and "results" in artist_obj["songs"]:
            return [
                await self._parse_track(track)
                for track in artist_obj["songs"]["results"]
            ]
        return []

    async def get_stream_details(self, item_id: str) -> StreamDetails:
        """Return the content details for the given track when it will be streamed."""
        signature_timestamp = await self._get_signature_timestamp()
        data = {
            "playbackContext": {
                "contentPlaybackContext": {"signatureTimestamp": signature_timestamp}
            },
            "video_id": item_id,
        }
        track_obj = await self._post_data("player", data=data)
        stream_format = await self._parse_stream_format(track_obj)
        url = await self._parse_stream_url(stream_format=stream_format, item_id=item_id)
        return StreamDetails(
            provider=self.type,
            item_id=item_id,
            data=url,
            content_type=ContentType.try_parse(stream_format["mimeType"]),
        )

    async def get_audio_stream(
        self, streamdetails: StreamDetails, seek_position: int = 0
    ) -> AsyncGenerator[bytes, None]:
        """Return the audio stream for the provider item."""
        async for chunk in get_http_stream(
            self.mass, streamdetails.data, streamdetails, seek_position
        ):
            yield chunk

    async def _post_data(self, endpoint: str, data: Dict[str, str], **kwargs):
        url = f"{YTM_BASE_URL}{endpoint}"
        data.update(self._context)
        async with self.mass.http_session.post(
            url,
            headers=self._headers,
            json=data,
            verify_ssl=False,
            cookies=self._cookies,
        ) as response:
            return await response.json()

    async def _get_data(self, url: str, params: Dict = None):
        async with self.mass.http_session.get(
            url, headers=self._headers, params=params, cookies=self._cookies
        ) as response:
            return await response.text()

    async def _initialize_headers(self, cookie: str) -> Dict[str, str]:
        """Return headers to include in the requests."""
        headers = {
            "User-Agent": "Mozilla/5.0 (Windows NT 10.0; Win64; x64; rv:72.0) Gecko/20100101 Firefox/72.0",
            "Accept": "*/*",
            "Accept-Language": "en-US,en;q=0.5",
            "Content-Type": "application/json",
            "X-Goog-AuthUser": "0",
            "x-origin": "https://music.youtube.com",
            "Cookie": cookie,
        }
        sapisid = ytmusicapi.helpers.sapisid_from_cookie(cookie)
        origin = headers.get("origin", headers.get("x-origin"))
        headers["Authorization"] = ytmusicapi.helpers.get_authorization(
            sapisid + " " + origin
        )
        self._headers = headers

    async def _initialize_context(self) -> Dict[str, str]:
        """Return a dict to use as a context in requests."""
        self._context = {
            "context": {
                "client": {"clientName": "WEB_REMIX", "clientVersion": "0.1"},
                "user": {},
            }
        }

    async def _parse_album(self, album_obj: dict, album_id: str) -> Album:
        """Parse a YT Album response to an Album model object."""
        if "title" in album_obj:
            name = album_obj["title"]
        elif "name" in album_obj:
            name = album_obj["name"]
        album = Album(
            item_id=album_id,
            name=name,
            provider=self.type,
        )
        if "year" in album_obj and album_obj["year"].isdigit():
            album.year = album_obj["year"]
        if "thumbnails" in album_obj:
            album.metadata.images = await self._parse_thumbnails(
                album_obj["thumbnails"]
            )
        if "description" in album_obj:
            album.metadata.description = unquote(album_obj["description"])
        if "artists" in album_obj:
            album.artists = [
                await self._parse_artist(artist)
                for artist in album_obj["artists"]
<<<<<<< HEAD
                if artist.get("id") or artist.get("name") == "Various Artists"
=======
                # artist object may be missing an id
                # in that case its either a performer (like the composer) OR this
                # is a Various artists compilation album...
                if (artist.get("id") or artist["name"] == "Various Artists")
>>>>>>> 58fbae66
            ]
        if "type" in album_obj:
            if album_obj["type"] == "Single":
                album_type = AlbumType.SINGLE
            elif album_obj["type"] == "EP":
                album_type = AlbumType.EP
            elif album_obj["type"] == "Album":
                album_type = AlbumType.ALBUM
            else:
                album_type = AlbumType.UNKNOWN
            album.album_type = album_type
        album.add_provider_id(
            MediaItemProviderId(
                item_id=str(album_id), prov_type=self.type, prov_id=self.id
            )
        )
        return album

    async def _parse_artist(self, artist_obj: dict) -> Artist:
        """Parse a YT Artist response to Artist model object."""
        artist_id = None
        if "channelId" in artist_obj:
            artist_id = artist_obj["channelId"]
        elif "id" in artist_obj and artist_obj["id"]:
            artist_id = artist_obj["id"]
        elif artist_obj["name"] == "Various Artists":
            artist_id = "UCUTXlgdcKU5vfzFqHOWIvkA"
        if not artist_id:
            raise InvalidDataError("Artist does not have a valid ID")
        artist = Artist(item_id=artist_id, name=artist_obj["name"], provider=self.type)
        if "description" in artist_obj:
            artist.metadata.description = artist_obj["description"]
        if "thumbnails" in artist_obj and artist_obj["thumbnails"]:
            artist.metadata.images = await self._parse_thumbnails(
                artist_obj["thumbnails"]
            )
        artist.add_provider_id(
            MediaItemProviderId(
                item_id=str(artist_id),
                prov_type=self.type,
                prov_id=self.id,
                url=f"https://music.youtube.com/channel/{artist_id}",
            )
        )
        return artist

    async def _parse_playlist(self, playlist_obj: dict) -> Playlist:
        """Parse a YT Playlist response to a Playlist object."""
        playlist = Playlist(
            item_id=playlist_obj["id"], provider=self.type, name=playlist_obj["title"]
        )
        if "description" in playlist_obj:
            playlist.metadata.description = playlist_obj["description"]
        if "thumbnails" in playlist_obj and playlist_obj["thumbnails"]:
            playlist.metadata.images = await self._parse_thumbnails(
                playlist_obj["thumbnails"]
            )
        playlist.add_provider_id(
            MediaItemProviderId(
                item_id=playlist_obj["id"], prov_type=self.type, prov_id=self.id
            )
        )
        return playlist

    async def _parse_track(self, track_obj: dict) -> Track:
        """Parse a YT Track response to a Track model object."""
        track = Track(
            item_id=track_obj["videoId"], provider=self.type, name=track_obj["title"]
        )
        if "artists" in track_obj:
            track.artists = [
                await self._parse_artist(artist) for artist in track_obj["artists"]
            ]
        if "thumbnails" in track_obj and track_obj["thumbnails"]:
            track.metadata.images = await self._parse_thumbnails(
                track_obj["thumbnails"]
            )
        if (
            "album" in track_obj
            and track_obj["album"]
            and "id" in track_obj["album"]
            and track_obj["album"]["id"]
            and "artists" in track_obj
        ):
            album = track_obj["album"]
            album["artists"] = track_obj["artists"]
            track.album = await self._parse_album(album, album["id"])
        if "isExplicit" in track_obj:
            track.metadata.explicit = track_obj["isExplicit"]
        if "duration" in track_obj and track_obj["duration"].isdigit():
            track.duration = track_obj["duration"]
        elif (
            "duration_seconds" in track_obj
            and str(track_obj["duration_seconds"]).isdigit()
        ):
            track.duration = track_obj["duration_seconds"]
        available = True
        if "isAvailable" in track_obj:
            available = track_obj["isAvailable"]
        track.add_provider_id(
            MediaItemProviderId(
                item_id=str(track_obj["videoId"]),
                prov_type=self.type,
                prov_id=self.id,
                available=available,
            )
        )
        return track

    async def _get_signature_timestamp(self):
        """Get a signature timestamp required to generate valid stream URLs."""
        response = await self._get_data(url=YTM_DOMAIN)
        match = re.search(r'jsUrl"\s*:\s*"([^"]+)"', response)
        if match is None:
            raise Exception("Could not identify the URL for base.js player.")
        url = YTM_DOMAIN + match.group(1)
        response = await self._get_data(url=url)
        match = re.search(r"signatureTimestamp[:=](\d+)", response)
        if match is None:
            raise Exception("Unable to identify the signatureTimestamp.")
        return int(match.group(1))

    async def _parse_stream_url(self, stream_format: dict, item_id: str) -> str:
        """Figure out the stream URL to use based on the YT track object."""
        url = None
        if stream_format.get("signatureCipher"):
            # Secured URL
            cipher_parts = {}
            for part in stream_format["signatureCipher"].split("&"):
                key, val = part.split("=", maxsplit=1)
                cipher_parts[key] = unquote(val)
            signature = await self._decipher_signature(
                ciphered_signature=cipher_parts["s"], item_id=item_id
            )
            url = cipher_parts["url"] + "&sig=" + signature
        elif stream_format.get("url"):
            # Non secured URL
            url = stream_format.get("url")
        return url

    @classmethod
    async def _parse_thumbnails(cls, thumbnails_obj: dict) -> List[MediaItemImage]:
        """Parse and sort a list of thumbnails and return the highest quality."""
        thumb = sorted(thumbnails_obj, key=itemgetter("width"), reverse=True)[0]
        return [MediaItemImage(ImageType.THUMB, thumb["url"])]

    @classmethod
    async def _parse_stream_format(cls, track_obj: dict) -> dict:
        """Grab the highest available audio stream from available streams."""
        stream_format = {}
        quality_mapper = {
            "AUDIO_QUALITY_LOW": 1,
            "AUDIO_QUALITY_MEDIUM": 2,
            "AUDIO_QUALITY_HIGH": 3,
        }
        for adaptive_format in track_obj["streamingData"]["adaptiveFormats"]:
            if adaptive_format["mimeType"].startswith("audio") and (
                not stream_format
                or quality_mapper.get(adaptive_format["audioQuality"], 0)
                > quality_mapper.get(stream_format["audioQuality"], 0)
            ):
                stream_format = adaptive_format
        if stream_format is None:
            raise MediaNotFoundError("No stream found for this track")
        return stream_format

    async def _decipher_signature(self, ciphered_signature: str, item_id: str):
        """Decipher the signature, required to build the Stream URL."""

        def _decipher():
            embed_url = f"https://www.youtube.com/embed/{item_id}"
            embed_html = pytube.request.get(embed_url)
            js_url = pytube.extract.js_url(embed_html)
            ytm_js = pytube.request.get(js_url)
            cipher = pytube.cipher.Cipher(js=ytm_js)
            return cipher.get_signature(ciphered_signature)

        return await self.mass.loop.run_in_executor(None, _decipher)<|MERGE_RESOLUTION|>--- conflicted
+++ resolved
@@ -1,4 +1,5 @@
 """Youtube Music support for MusicAssistant."""
+import json
 import re
 from operator import itemgetter
 from typing import AsyncGenerator, Dict, List, Optional
@@ -325,14 +326,10 @@
             album.artists = [
                 await self._parse_artist(artist)
                 for artist in album_obj["artists"]
-<<<<<<< HEAD
-                if artist.get("id") or artist.get("name") == "Various Artists"
-=======
                 # artist object may be missing an id
                 # in that case its either a performer (like the composer) OR this
                 # is a Various artists compilation album...
                 if (artist.get("id") or artist["name"] == "Various Artists")
->>>>>>> 58fbae66
             ]
         if "type" in album_obj:
             if album_obj["type"] == "Single":
@@ -497,6 +494,7 @@
                 stream_format = adaptive_format
         if stream_format is None:
             raise MediaNotFoundError("No stream found for this track")
+        print(json.dumps(stream_format))
         return stream_format
 
     async def _decipher_signature(self, ciphered_signature: str, item_id: str):
