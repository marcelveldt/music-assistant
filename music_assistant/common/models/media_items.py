"""Models and helpers for media items."""

from __future__ import annotations

from collections.abc import Iterable
from dataclasses import dataclass, field, fields
from typing import TYPE_CHECKING, Any, TypeGuard, TypeVar, cast

from mashumaro import DataClassDictMixin

from music_assistant.common.helpers.global_cache import get_global_cache_value
from music_assistant.common.helpers.uri import create_uri
from music_assistant.common.helpers.util import create_sort_name, is_valid_uuid, merge_lists
from music_assistant.common.models.enums import (
    AlbumType,
    ContentType,
    ExternalID,
    ImageType,
    LinkType,
    MediaType,
)
from music_assistant.common.models.errors import InvalidDataError

MetadataTypes = int | bool | str | list[str]

_T = TypeVar("_T")


class UniqueList(list[_T]):
    """Custom list that ensures the inserted items are unique."""

    def __init__(self, iterable: Iterable[_T] | None = None) -> None:
        """Initialize."""
        if not iterable:
            super().__init__()
            return
        seen: set[_T] = set()
        seen_add = seen.add
        super().__init__(x for x in iterable if not (x in seen or seen_add(x)))

    def append(self, item: _T) -> None:
        """Append item."""
        if item in self:
            return
        super().append(item)

    def extend(self, other: Iterable[_T]) -> None:
        """Extend list."""
        other = [x for x in other if x not in self]
        super().extend(other)


@dataclass(kw_only=True)
class AudioFormat(DataClassDictMixin):
    """Model for AudioFormat details."""

    content_type: ContentType = ContentType.UNKNOWN
    sample_rate: int = 44100
    bit_depth: int = 16
    channels: int = 2
    output_format_str: str = ""
    bit_rate: int = 320  # optional

    def __post_init__(self) -> None:
        """Execute actions after init."""
        if not self.output_format_str and self.content_type.is_pcm():
            self.output_format_str = (
                f"pcm;codec=pcm;rate={self.sample_rate};"
                f"bitrate={self.bit_depth};channels={self.channels}"
            )
        elif not self.output_format_str:
            self.output_format_str = self.content_type.value

    @property
    def quality(self) -> int:
        """Calculate quality score."""
        if self.content_type.is_lossless():
            # lossless content is scored very high based on sample rate and bit depth
            return int(self.sample_rate / 1000) + self.bit_depth
        # lossy content, bit_rate is most important score
        # but prefer some codecs over others
        # calculate a rough score based on bit rate per channel
        bit_rate_score = (self.bit_rate / self.channels) / 100
        if self.content_type in (ContentType.AAC, ContentType.OGG):
            bit_rate_score += 1
        return int(bit_rate_score)

    @property
    def pcm_sample_size(self) -> int:
        """Return the PCM sample size."""
        return int(self.sample_rate * (self.bit_depth / 8) * self.channels)

    def __eq__(self, other: object) -> bool:
        """Check equality of two items."""
        if not isinstance(other, AudioFormat):
            return False
        return self.output_format_str == other.output_format_str


@dataclass(kw_only=True)
class ProviderMapping(DataClassDictMixin):
    """Model for a MediaItem's provider mapping details."""

    item_id: str
    provider_domain: str
    provider_instance: str
    available: bool = True
    # quality/audio details (streamable content only)
    audio_format: AudioFormat = field(default_factory=AudioFormat)
    # url = link to provider details page if exists
    url: str | None = None
    # optional details to store provider specific details
    details: str | None = None

    @property
    def quality(self) -> int:
        """Return quality score."""
        quality = self.audio_format.quality
        if "filesystem" in self.provider_domain:
            # always prefer local file over online media
            quality += 1
        return quality

    def __post_init__(self) -> None:
        """Call after init."""
        # having items for unavailable providers can have all sorts
        # of unpredictable results so ensure we have accurate availability status
        if not (available_providers := get_global_cache_value("unique_providers")):
            # this is probably the client
            self.available = self.available
            return
        if TYPE_CHECKING:
            available_providers = cast(set[str], available_providers)
        if not available_providers.intersection({self.provider_domain, self.provider_instance}):
            self.available = False

    def __hash__(self) -> int:
        """Return custom hash."""
        return hash((self.provider_instance, self.item_id))

    def __eq__(self, other: object) -> bool:
        """Check equality of two items."""
        if not isinstance(other, ProviderMapping):
            return False
        return self.provider_instance == other.provider_instance and self.item_id == other.item_id


@dataclass(frozen=True, kw_only=True)
class MediaItemLink(DataClassDictMixin):
    """Model for a link."""

    type: LinkType
    url: str

    def __hash__(self) -> int:
        """Return custom hash."""
        return hash(self.type)

    def __eq__(self, other: object) -> bool:
        """Check equality of two items."""
        if not isinstance(other, MediaItemLink):
            return False
        return self.url == other.url


@dataclass(frozen=True, kw_only=True)
class MediaItemImage(DataClassDictMixin):
    """Model for a image."""

    type: ImageType
    path: str
    provider: str
    remotely_accessible: bool = False  # url that is accessible from anywhere

    def __hash__(self) -> int:
        """Return custom hash."""
        return hash((self.type.value, self.path))

    def __eq__(self, other: object) -> bool:
        """Check equality of two items."""
        if not isinstance(other, MediaItemImage):
            return False
        return self.__hash__() == other.__hash__()

    @classmethod
    def __pre_deserialize__(cls, d: dict[Any, Any]) -> dict[Any, Any]:
        """Handle actions before deserialization."""
        # migrate from url provider --> builtin
        # TODO: remove this after 2.0 is launched
        if d["provider"] == "url":
            d["provider"] = "builtin"
            d["remotely_accessible"] = True
        return d


@dataclass(frozen=True, kw_only=True)
class MediaItemChapter(DataClassDictMixin):
    """Model for a chapter."""

    chapter_id: int
    position_start: float
    position_end: float | None = None
    title: str | None = None

    def __hash__(self) -> int:
        """Return custom hash."""
        return hash(self.chapter_id)

    def __eq__(self, other: object) -> bool:
        """Check equality of two items."""
        if not isinstance(other, MediaItemChapter):
            return False
        return self.chapter_id == other.chapter_id


@dataclass(kw_only=True)
class MediaItemMetadata(DataClassDictMixin):
    """Model for a MediaItem's metadata."""

    description: str | None = None
    review: str | None = None
    explicit: bool | None = None
    # NOTE: images is a list of available images, sorted by preference
    images: UniqueList[MediaItemImage] | None = None
    genres: set[str] | None = None
    mood: str | None = None
    style: str | None = None
    copyright: str | None = None
    lyrics: str | None = None  # tracks only
    label: str | None = None
    links: set[MediaItemLink] | None = None
    chapters: UniqueList[MediaItemChapter] | None = None
    performers: set[str] | None = None
    preview: str | None = None
    popularity: int | None = None
    # cache_checksum: optional value to (in)validate cache / detect changes (used for playlists)
    cache_checksum: str | None = None
    # last_refresh: timestamp the (full) metadata was last collected
    last_refresh: int | None = None

    def update(
        self,
        new_values: MediaItemMetadata,
    ) -> MediaItemMetadata:
        """Update metadata (in-place) with new values."""
        if not new_values:
            return self
        for fld in fields(self):
            new_val = getattr(new_values, fld.name)
            if new_val is None:
                continue
            cur_val = getattr(self, fld.name)
            if isinstance(cur_val, list) and isinstance(new_val, list):
                new_val = merge_lists(cur_val, new_val)
                setattr(self, fld.name, new_val)
            elif isinstance(cur_val, set) and isinstance(new_val, set | list | tuple):
                cur_val.update(new_val)
            elif new_val and fld.name in (
                "popularity",
                "last_refresh",
                "cache_checksum",
            ):
                # some fields are always allowed to be overwritten
                # (such as checksum and last_refresh)
                setattr(self, fld.name, new_val)
            elif cur_val is None:
                setattr(self, fld.name, new_val)
        return self


@dataclass(kw_only=True)
class _MediaItemBase(DataClassDictMixin):
    """Base representation of a Media Item or ItemMapping item object."""

    item_id: str
    provider: str  # provider instance id or provider domain
    name: str
    version: str = ""
    # sort_name and uri are auto generated, do not override unless really needed
    sort_name: str | None = None
    uri: str | None = None
    external_ids: set[tuple[ExternalID, str]] = field(default_factory=set)
    media_type: MediaType = MediaType.UNKNOWN

    def __post_init__(self) -> None:
        """Call after init."""
        if self.uri is None:
            self.uri = create_uri(self.media_type, self.provider, self.item_id)
        if self.sort_name is None:
            self.sort_name = create_sort_name(self.name)

    @property
    def mbid(self) -> str | None:
        """Return MusicBrainz ID."""
        return self.get_external_id(ExternalID.MUSICBRAINZ)

    @mbid.setter
    def mbid(self, value: str) -> None:
        """Set MusicBrainz External ID."""
        if not value:
            return
        if not is_valid_uuid(value):
            msg = f"Invalid MusicBrainz identifier: {value}"
            raise InvalidDataError(msg)
        if existing := next((x for x in self.external_ids if x[0] == ExternalID.MUSICBRAINZ), None):
            # Musicbrainz ID is unique so remove existing entry
            self.external_ids.remove(existing)
        self.external_ids.add((ExternalID.MUSICBRAINZ, value))

    def get_external_id(self, external_id_type: ExternalID) -> str | None:
        """Get (the first instance) of given External ID or None if not found."""
        for ext_id in self.external_ids:
            if ext_id[0] != external_id_type:
                continue
            return ext_id[1]
        return None

    def __hash__(self) -> int:
        """Return custom hash."""
        return hash(self.uri)

    def __eq__(self, other: object) -> bool:
        """Check equality of two items."""
        if not isinstance(other, MediaItem | ItemMapping):
            return False
        return self.uri == other.uri


@dataclass(kw_only=True)
class MediaItem(_MediaItemBase):
    """Base representation of a media item."""

    __eq__ = _MediaItemBase.__eq__

    provider_mappings: set[ProviderMapping]
    # optional fields below
    metadata: MediaItemMetadata = field(default_factory=MediaItemMetadata)
    favorite: bool = False
    position: int | None = None  # required for playlist tracks, optional for all other

    def __hash__(self) -> int:
        """Return hash of MediaItem."""
        return super().__hash__()

    @property
    def available(self) -> bool:
        """Return (calculated) availability."""
        return any(x.available for x in self.provider_mappings)

    @property
    def image(self) -> MediaItemImage | None:
        """Return (first/random) image/thumb from metadata (if any)."""
        if self.metadata is None or self.metadata.images is None:
            return None
        return next((x for x in self.metadata.images if x.type == ImageType.THUMB), None)


@dataclass(kw_only=True)
class ItemMapping(_MediaItemBase):
    """Representation of a minimized item object."""

    __hash__ = _MediaItemBase.__hash__
    __eq__ = _MediaItemBase.__eq__

    available: bool = True
    image: MediaItemImage | None = None

    @classmethod
    def from_item(cls, item: MediaItem | ItemMapping) -> ItemMapping:
        """Create ItemMapping object from regular item."""
        if isinstance(item, ItemMapping):
            return item
        thumb_image = None
        if item.metadata and item.metadata.images:
            for img in item.metadata.images:
                if img.type != ImageType.THUMB:
                    continue
                thumb_image = img
                break
        return cls.from_dict(
            {**item.to_dict(), "image": thumb_image.to_dict() if thumb_image else None}
        )


@dataclass(kw_only=True)
class Artist(MediaItem):
    """Model for an artist."""

    __hash__ = _MediaItemBase.__hash__
    __eq__ = _MediaItemBase.__eq__

    media_type: MediaType = MediaType.ARTIST


@dataclass(kw_only=True)
class Album(MediaItem):
    """Model for an album."""

    __hash__ = _MediaItemBase.__hash__
    __eq__ = _MediaItemBase.__eq__

    media_type: MediaType = MediaType.ALBUM
    version: str = ""
    year: int | None = None
    artists: UniqueList[Artist | ItemMapping] = field(default_factory=UniqueList)
    album_type: AlbumType = AlbumType.UNKNOWN

    @property
    def artist_str(self) -> str:
        """Return (combined) artist string for track."""
        return "/".join(x.name for x in self.artists)


@dataclass(kw_only=True)
class Track(MediaItem):
    """Model for a track."""

    __eq__ = _MediaItemBase.__eq__

    media_type: MediaType = MediaType.TRACK
    duration: int = 0
    version: str = ""
    artists: UniqueList[Artist | ItemMapping] = field(default_factory=UniqueList)
    album: Album | ItemMapping | None = None  # optional
    disc_number: int | None = None  # required for album tracks
    track_number: int | None = None  # required for album tracks

<<<<<<< HEAD
=======
    def __hash__(self) -> int:
        """Return custom hash."""
        return hash((self.provider, self.item_id))

>>>>>>> 49eec1e8
    @property
    def has_chapters(self) -> bool:
        """
        Return boolean if this Track has chapters.

        This is often an indicator that this track is an episode from a
        Podcast or AudioBook.
        """
        if not self.metadata:
            return False
        if not self.metadata.chapters:
            return False
        return len(self.metadata.chapters) > 1

    @property
    def image(self) -> MediaItemImage | None:
        """Return (first) image from metadata (prefer album)."""
        if isinstance(self.album, Album) and self.album.image:
            return self.album.image
        return super().image

    @property
    def artist_str(self) -> str:
        """Return (combined) artist string for track."""
        return "/".join(x.name for x in self.artists)


@dataclass(kw_only=True)
class AlbumTrack(Track):
    """
    Model for a track on an album.

    Same as regular Track but with explicit and required definitions of
    album, disc_number and track_number
    """

    __hash__ = _MediaItemBase.__hash__
    __eq__ = _MediaItemBase.__eq__

    album: Album | ItemMapping
    disc_number: int
    track_number: int

    @classmethod
    def from_track(
        cls,
        track: Track,
        album: Album | None = None,
        disc_number: int | None = None,
        track_number: int | None = None,
    ) -> AlbumTrack:
        """Cast Track to AlbumTrack."""
        album_track = track.to_dict()
        if album is None and track.album:
            album_track["album"] = track.album
        if disc_number is None:
            album_track["disc_number"] = track.disc_number
        if track_number is None:
            album_track["track_number"] = track.track_number
        # let mushmumaro instantiate a new object - this will ensure that valididation takes place
        return AlbumTrack.from_dict(album_track)


@dataclass(kw_only=True)
class PlaylistTrack(Track):
    """
    Model for a track on a playlist.

    Same as regular Track but with explicit and required definition of position.
    """

    __hash__ = _MediaItemBase.__hash__
    __eq__ = _MediaItemBase.__eq__

    position: int


@dataclass(kw_only=True)
class Playlist(MediaItem):
    """Model for a playlist."""

    __hash__ = _MediaItemBase.__hash__
    __eq__ = _MediaItemBase.__eq__

    media_type: MediaType = MediaType.PLAYLIST
    owner: str = ""
    is_editable: bool = False


@dataclass(kw_only=True)
class Radio(MediaItem):
    """Model for a radio station."""

    __hash__ = _MediaItemBase.__hash__
    __eq__ = _MediaItemBase.__eq__

    media_type: MediaType = MediaType.RADIO
    duration: int = 172800


@dataclass(kw_only=True)
class BrowseFolder(MediaItem):
    """Representation of a Folder used in Browse (which contains media items)."""

    __hash__ = _MediaItemBase.__hash__
    __eq__ = _MediaItemBase.__eq__

    media_type: MediaType = MediaType.FOLDER
    # path: the path (in uri style) to/for this browse folder
    path: str = ""
    # label: a labelid that needs to be translated by the frontend
    label: str = ""
    provider_mappings: set[ProviderMapping] = field(default_factory=set)

    def __post_init__(self) -> None:
        """Call after init."""
        super().__post_init__()
        if not self.path:
            self.path = f"{self.provider}://{self.item_id}"
        if not self.provider_mappings:
            self.provider_mappings.add(
                ProviderMapping(
                    item_id=self.item_id,
                    provider_domain=self.provider,
                    provider_instance=self.provider,
                )
            )


MediaItemType = (
    Artist | Album | PlaylistTrack | AlbumTrack | Track | Radio | Playlist | BrowseFolder
)


@dataclass(kw_only=True)
class SearchResults(DataClassDictMixin):
    """Model for results from a search query."""

    artists: list[Artist | ItemMapping] = field(default_factory=list)
    albums: list[Album | ItemMapping] = field(default_factory=list)
    tracks: list[Track | ItemMapping] = field(default_factory=list)
    playlists: list[Playlist | ItemMapping] = field(default_factory=list)
    radio: list[Radio | ItemMapping] = field(default_factory=list)


def media_from_dict(media_item: dict[str, Any]) -> MediaItemType | ItemMapping:
    """Return MediaItem from dict."""
    if "provider_mappings" not in media_item:
        return ItemMapping.from_dict(media_item)
    if media_item["media_type"] == "artist":
        return Artist.from_dict(media_item)
    if media_item["media_type"] == "album":
        return Album.from_dict(media_item)
    if media_item["media_type"] == "track":
        return Track.from_dict(media_item)
    if media_item["media_type"] == "playlist":
        return Playlist.from_dict(media_item)
    if media_item["media_type"] == "radio":
        return Radio.from_dict(media_item)
    raise InvalidDataError("Unknown media type")


def is_track(val: MediaItem) -> TypeGuard[Track]:
    """Return true if this MediaItem is a track."""
    return val.media_type == MediaType.TRACK<|MERGE_RESOLUTION|>--- conflicted
+++ resolved
@@ -414,7 +414,8 @@
 @dataclass(kw_only=True)
 class Track(MediaItem):
     """Model for a track."""
-
+  
+    __hash__ = _MediaItemBase.__hash__
     __eq__ = _MediaItemBase.__eq__
 
     media_type: MediaType = MediaType.TRACK
@@ -425,13 +426,6 @@
     disc_number: int | None = None  # required for album tracks
     track_number: int | None = None  # required for album tracks
 
-<<<<<<< HEAD
-=======
-    def __hash__(self) -> int:
-        """Return custom hash."""
-        return hash((self.provider, self.item_id))
-
->>>>>>> 49eec1e8
     @property
     def has_chapters(self) -> bool:
         """
