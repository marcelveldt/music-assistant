"""MusicController: Orchestrates all data from music providers and sync to internal database."""
from __future__ import annotations

import asyncio
import statistics
from typing import TYPE_CHECKING, Dict, List, Optional, Tuple, Union

from music_assistant.controllers.music.albums import AlbumsController
from music_assistant.controllers.music.artists import ArtistsController
from music_assistant.controllers.music.playlists import PlaylistController
from music_assistant.controllers.music.radio import RadioController
from music_assistant.controllers.music.tracks import TracksController
from music_assistant.helpers.database import (
    TABLE_CACHE,
    TABLE_PLAYLOG,
    TABLE_TRACK_LOUDNESS,
)
from music_assistant.helpers.datetime import utc_timestamp
from music_assistant.helpers.uri import parse_uri
from music_assistant.models.config import MusicProviderConfig
from music_assistant.models.enums import MediaType, ProviderType
<<<<<<< HEAD
from music_assistant.models.errors import MusicAssistantError, SetupFailedError
from music_assistant.models.media_items import (
    BrowseFolder,
    MediaItem,
    MediaItemType,
    media_from_dict,
)
=======
from music_assistant.models.errors import (
    MusicAssistantError,
    ProviderUnavailableError,
    SetupFailedError,
)
from music_assistant.models.media_items import MediaItem, MediaItemType, media_from_dict
>>>>>>> 085bea20
from music_assistant.models.music_provider import MusicProvider
from music_assistant.music_providers.filesystem import FileSystemProvider
from music_assistant.music_providers.qobuz import QobuzProvider
from music_assistant.music_providers.spotify import SpotifyProvider
from music_assistant.music_providers.tunein import TuneInProvider
from music_assistant.music_providers.url import PROVIDER_CONFIG as URL_CONFIG
from music_assistant.music_providers.url import URLProvider

if TYPE_CHECKING:
    from music_assistant.mass import MusicAssistant

PROV_MAP = {
    ProviderType.FILESYSTEM_LOCAL: FileSystemProvider,
    ProviderType.SPOTIFY: SpotifyProvider,
    ProviderType.QOBUZ: QobuzProvider,
    ProviderType.TUNEIN: TuneInProvider,
}


class MusicController:
    """Several helpers around the musicproviders."""

    def __init__(self, mass: MusicAssistant):
        """Initialize class."""
        self.logger = mass.logger.getChild("music")
        self.mass = mass
        self.artists = ArtistsController(mass)
        self.albums = AlbumsController(mass)
        self.tracks = TracksController(mass)
        self.radio = RadioController(mass)
        self.playlists = PlaylistController(mass)
        self._providers: Dict[str, MusicProvider] = {}

    async def setup(self):
        """Async initialize of module."""
        # register providers
        for prov_conf in self.mass.config.providers:
            prov_cls = PROV_MAP[prov_conf.type]
            await self._register_provider(prov_cls(self.mass, prov_conf), prov_conf)
        # always register url provider
        await self._register_provider(URLProvider(self.mass, URL_CONFIG), URL_CONFIG)

    async def start_sync(
        self,
        media_types: Optional[Tuple[MediaType]] = None,
        prov_types: Optional[Tuple[ProviderType]] = None,
        schedule: Optional[float] = None,
    ) -> None:
        """
        Start running the sync of all registred providers.

        media_types: only sync these media types. None for all.
        prov_types: only sync these provider types. None for all.
        schedule: schedule syncjob every X hours, set to None for just a manual sync run.
        """

        async def do_sync():
            while True:
                for prov in self.providers:
                    if prov_types is not None and prov.type not in prov_types:
                        continue
                    self.mass.add_job(
                        prov.sync_library(media_types),
                        f"Library sync for provider {prov.name}",
                        allow_duplicate=False,
                    )
                if schedule is None:
                    return
                await asyncio.sleep(3600 * schedule)

        self.mass.create_task(do_sync())
        # add job to cleanup old records from db
        self.mass.add_job(
            self._cleanup_library(),
            "Cleanup removed items from database",
            allow_duplicate=False,
        )

    @property
    def provider_count(self) -> int:
        """Return count of all registered music providers."""
        return len(self._providers)

    @property
    def providers(self) -> Tuple[MusicProvider]:
        """Return all (available) music providers."""
        return tuple(x for x in self._providers.values() if x.available)

    def get_provider(self, provider_id: Union[str, ProviderType]) -> MusicProvider:
        """Return Music provider by id (or type)."""
        if prov := self._providers.get(provider_id):
            return prov
        for prov in self._providers.values():
            if provider_id in (prov.type, prov.id, prov.type.value):
                return prov
        raise ProviderUnavailableError(f"Provider {provider_id} is not available")

    async def search(
        self, search_query, media_types: List[MediaType], limit: int = 10
    ) -> List[MediaItemType]:
        """
        Perform global search for media items on all providers.

            :param search_query: Search query.
            :param media_types: A list of media_types to include.
            :param limit: number of items to return in the search (per type).
        """
        # include results from all music providers
        provider_ids = [item.id for item in self.providers]
        # TODO: sort by name and filter out duplicates ?
        return await asyncio.gather(
            *[
                self.search_provider(
                    search_query, media_types, provider_id=prov_id, limit=limit
                )
                for prov_id in provider_ids
            ]
        )

    async def search_provider(
        self,
        search_query: str,
        media_types: List[MediaType],
        provider: Optional[ProviderType] = None,
        provider_id: Optional[str] = None,
        limit: int = 10,
    ) -> List[MediaItemType]:
        """
        Perform search on given provider.

            :param search_query: Search query
            :param provider_id: provider_id of the provider to perform the search on.
            :param media_types: A list of media_types to include. All types if None.
            :param limit: number of items to return in the search (per type).
        """
        assert provider or provider_id, "Provider needs to be supplied"
        prov = self.get_provider(provider_id or provider)
        await provider.search(search_query, media_types, limit)

        # create safe search string
        search_query = search_query.replace("/", " ").replace("'", "")

        # prefer cache items (if any)
        cache_key = f"{prov.type.value}.search.{search_query}.{limit}"
        cache_key += "".join(media_types)

        if cache := await self.mass.cache.get(cache_key):
            return [media_from_dict(x) for x in cache]
        # no items in cache - get listing from provider
        items = await prov.search(
            search_query,
            media_types,
            limit,
        )
        # store (serializable items) in cache
        self.mass.create_task(
            self.mass.cache.set(
                cache_key, [x.to_dict() for x in items], expiration=86400 * 7
            )
        )
        return items

    async def browse(self, uri: Optional[str] = None) -> List[BrowseFolder]:
        """Browse Music providers."""
        # root level; folder per provider
        if not uri:
            return [
                BrowseFolder(prov.id, prov.type, prov.name, uri=f"{prov.id}://")
                for prov in self.providers
            ]
        # provider level
        provider_id, path = uri.split("://", 1)
        prov = self.get_provider(provider_id)
        return await prov.browse(path)

    async def get_item_by_uri(
        self, uri: str, force_refresh: bool = False, lazy: bool = True
    ) -> MediaItemType:
        """Fetch MediaItem by uri."""
        media_type, provider, item_id = parse_uri(uri)
        return await self.get_item(
            item_id=item_id,
            media_type=media_type,
            provider=provider,
            force_refresh=force_refresh,
            lazy=lazy,
        )

    async def get_item(
        self,
        item_id: str,
        media_type: MediaType,
        provider: Optional[ProviderType] = None,
        provider_id: Optional[str] = None,
        force_refresh: bool = False,
        lazy: bool = True,
    ) -> MediaItemType:
        """Get single music item by id and media type."""
        assert provider or provider_id, "provider or provider_id must be supplied"
        ctrl = self.get_controller(media_type)
        return await ctrl.get(
            provider_item_id=item_id,
            provider=provider,
            provider_id=provider_id,
            force_refresh=force_refresh,
            lazy=lazy,
        )

    async def add_to_library(
        self,
        media_type: MediaType,
        provider_item_id: str,
        provider: Optional[ProviderType] = None,
        provider_id: Optional[str] = None,
    ) -> None:
        """Add an item to the library."""
        ctrl = self.get_controller(media_type)
        await ctrl.add_to_library(
            provider_item_id, provider=provider, provider_id=provider_id
        )

    async def remove_from_library(
        self,
        media_type: MediaType,
        provider_item_id: str,
        provider: Optional[ProviderType] = None,
        provider_id: Optional[str] = None,
    ) -> None:
        """Remove item from the library."""
        ctrl = self.get_controller(media_type)
        await ctrl.remove_from_library(
            provider_item_id, provider=provider, provider_id=provider_id
        )

    async def refresh_items(self, items: List[MediaItem]) -> None:
        """
        Refresh MediaItems to force retrieval of full info and matches.

        Creates background tasks to process the action.
        """
        for media_item in items:
            job_desc = f"Refresh metadata of {media_item.uri}"
            self.mass.add_job(self.refresh_item(media_item), job_desc)

    async def refresh_item(
        self,
        media_item: MediaItem,
    ):
        """Try to refresh a mediaitem by requesting it's full object or search for substitutes."""
        try:
            return await self.get_item(
                media_item.item_id,
                media_item.media_type,
                provider=media_item.provider,
                force_refresh=True,
                lazy=False,
            )
        except MusicAssistantError:
            pass

        for item in await self.search(media_item.name, [media_item.media_type], 20):
            if item.available:
                await self.get_item(
                    item.item_id, item.media_type, item.provider, lazy=False
                )

    async def set_track_loudness(
        self, item_id: str, provider: ProviderType, loudness: int
    ):
        """List integrated loudness for a track in db."""
        await self.mass.database.insert(
            TABLE_TRACK_LOUDNESS,
            {"item_id": item_id, "provider": provider.value, "loudness": loudness},
            allow_replace=True,
        )

    async def get_track_loudness(
        self, provider_item_id: str, provider: ProviderType
    ) -> float | None:
        """Get integrated loudness for a track in db."""
        if result := await self.mass.database.get_row(
            TABLE_TRACK_LOUDNESS,
            {
                "item_id": provider_item_id,
                "provider": provider.value,
            },
        ):
            return result["loudness"]
        return None

    async def get_provider_loudness(self, provider: ProviderType) -> float | None:
        """Get average integrated loudness for tracks of given provider."""
        all_items = []
        for db_row in await self.mass.database.get_rows(
            TABLE_TRACK_LOUDNESS,
            {
                "provider": provider.value,
            },
        ):
            all_items.append(db_row["loudness"])
        if all_items:
            return statistics.fmean(all_items)
        return None

    async def mark_item_played(self, item_id: str, provider: ProviderType):
        """Mark item as played in playlog."""
        timestamp = utc_timestamp()
        await self.mass.database.insert(
            TABLE_PLAYLOG,
            {"item_id": item_id, "provider": provider.value, "timestamp": timestamp},
            allow_replace=True,
        )

    async def library_add_items(self, items: List[MediaItem]) -> None:
        """
        Add media item(s) to the library.

        Creates background tasks to process the action.
        """
        for media_item in items:
            job_desc = f"Add {media_item.uri} to library"
            self.mass.add_job(
                self.add_to_library(
                    media_item.media_type, media_item.item_id, media_item.provider
                ),
                job_desc,
            )

    async def library_remove_items(self, items: List[MediaItem]) -> None:
        """
        Remove media item(s) from the library.

        Creates background tasks to process the action.
        """
        for media_item in items:
            job_desc = f"Remove {media_item.uri} from library"
            self.mass.add_job(
                self.remove_from_library(
                    media_item.media_type, media_item.item_id, media_item.provider
                ),
                job_desc,
            )

    def get_controller(
        self, media_type: MediaType
    ) -> ArtistsController | AlbumsController | TracksController | RadioController | PlaylistController:
        """Return controller for MediaType."""
        if media_type == MediaType.ARTIST:
            return self.artists
        if media_type == MediaType.ALBUM:
            return self.albums
        if media_type == MediaType.TRACK:
            return self.tracks
        if media_type == MediaType.RADIO:
            return self.radio
        if media_type == MediaType.PLAYLIST:
            return self.playlists

    async def _register_provider(
        self, provider: MusicProvider, conf: MusicProviderConfig
    ) -> None:
        """Register a music provider."""
        if provider.id in self._providers:
            raise SetupFailedError(
                f"Provider with id {provider.id} is already registered"
            )
        try:
            provider.config = conf
            provider.mass = self.mass
            provider.cache = self.mass.cache
            provider.logger = self.logger.getChild(provider.type.value)
            if await provider.setup():
                self._providers[provider.id] = provider
        except Exception as err:  # pylint: disable=broad-except
            raise SetupFailedError(
                f"Setup failed of provider {provider.type.value}: {str(err)}"
            ) from err

    async def _cleanup_library(self) -> None:
        """Cleanup deleted items from library/database."""
        prev_providers = await self.mass.cache.get("prov_ids", default=[])
        cur_providers = list(self._providers.keys())
        removed_providers = {x for x in prev_providers if x not in cur_providers}

        for prov_id in removed_providers:

            # clean cache items from deleted provider(s)
            await self.mass.database.delete_where_query(
                TABLE_CACHE, f"key LIKE '%{prov_id}%'"
            )

            # cleanup media items from db matched to deleted provider
            for ctrl in (
                self.mass.music.artists,
                self.mass.music.albums,
                self.mass.music.tracks,
                self.mass.music.radio,
                self.mass.music.playlists,
            ):
                prov_items = await ctrl.get_db_items_by_prov_id(provider_id=prov_id)
                for item in prov_items:
                    await ctrl.remove_prov_mapping(item.item_id, prov_id)
        await self.mass.cache.set("prov_ids", cur_providers)<|MERGE_RESOLUTION|>--- conflicted
+++ resolved
@@ -19,22 +19,17 @@
 from music_assistant.helpers.uri import parse_uri
 from music_assistant.models.config import MusicProviderConfig
 from music_assistant.models.enums import MediaType, ProviderType
-<<<<<<< HEAD
-from music_assistant.models.errors import MusicAssistantError, SetupFailedError
+from music_assistant.models.errors import (
+    MusicAssistantError,
+    ProviderUnavailableError,
+    SetupFailedError,
+)
 from music_assistant.models.media_items import (
     BrowseFolder,
     MediaItem,
     MediaItemType,
     media_from_dict,
 )
-=======
-from music_assistant.models.errors import (
-    MusicAssistantError,
-    ProviderUnavailableError,
-    SetupFailedError,
-)
-from music_assistant.models.media_items import MediaItem, MediaItemType, media_from_dict
->>>>>>> 085bea20
 from music_assistant.models.music_provider import MusicProvider
 from music_assistant.music_providers.filesystem import FileSystemProvider
 from music_assistant.music_providers.qobuz import QobuzProvider
