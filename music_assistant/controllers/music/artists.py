--- conflicted
+++ resolved
@@ -10,14 +10,12 @@
 from music_assistant.helpers.compare import compare_strings
 from music_assistant.helpers.database import TABLE_ALBUMS, TABLE_ARTISTS, TABLE_TRACKS
 from music_assistant.helpers.json import json_serializer
-<<<<<<< HEAD
-from music_assistant.models.enums import MusicProviderFeature, ProviderType
-from music_assistant.models.errors import UnsupportedFeaturedException
-=======
 from music_assistant.models.enums import EventType, MusicProviderFeature, ProviderType
-from music_assistant.models.errors import MediaNotFoundError
+from music_assistant.models.errors import (
+    MediaNotFoundError,
+    UnsupportedFeaturedException,
+)
 from music_assistant.models.event import MassEvent
->>>>>>> 69f66335
 from music_assistant.models.media_controller import MediaControllerBase
 from music_assistant.models.media_items import (
     Album,
@@ -119,7 +117,6 @@
                 final_items[key].in_library = True
         return list(final_items.values())
 
-<<<<<<< HEAD
     async def dynamic_tracks(
         self,
         item_id: str,
@@ -141,10 +138,7 @@
             "No Music Provider found that supports requesting similar tracks."
         )
 
-    async def add(self, item: Artist, overwrite_existing: bool = False) -> Artist:
-=======
     async def add(self, item: Artist) -> Artist:
->>>>>>> 69f66335
         """Add artist to local db and return the database item."""
         # grab musicbrainz id and additional metadata
         await self.mass.metadata.get_artist_metadata(item)
