--- conflicted
+++ resolved
@@ -1,25 +1,14 @@
 """Manage MediaItems of type Playlist."""
 from __future__ import annotations
 
-<<<<<<< HEAD
+from ctypes import Union
 from random import choice, random
-=======
-from ctypes import Union
->>>>>>> 69f66335
 from time import time
 from typing import Any, List, Optional, Tuple
 
 from music_assistant.helpers.database import TABLE_PLAYLISTS
 from music_assistant.helpers.json import json_serializer
 from music_assistant.helpers.uri import create_uri
-<<<<<<< HEAD
-from music_assistant.models.enums import MediaType, MusicProviderFeature, ProviderType
-from music_assistant.models.errors import (
-    InvalidDataError,
-    MediaNotFoundError,
-    UnsupportedFeaturedException,
-)
-=======
 from music_assistant.models.enums import (
     EventType,
     MediaType,
@@ -30,9 +19,9 @@
     InvalidDataError,
     MediaNotFoundError,
     ProviderUnavailableError,
+    UnsupportedFeaturedException,
 )
 from music_assistant.models.event import MassEvent
->>>>>>> 69f66335
 from music_assistant.models.media_controller import MediaControllerBase
 from music_assistant.models.media_items import Playlist, Track
 
